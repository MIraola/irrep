--- conflicted
+++ resolved
@@ -25,12 +25,7 @@
 import math
 
 import click
-<<<<<<< HEAD
-import json
-from monty.serialization import dumpfn
-=======
-from monty.serialization import loadfn
->>>>>>> cabe7260
+from monty.serialization import dumpfn, loadfn
 
 from .spacegroup import SpaceGroup
 from .bandstructure import BandStructure
