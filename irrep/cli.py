--- conflicted
+++ resolved
@@ -267,17 +267,12 @@
     """
     # TODO: later, this can be split up into separate sub-commands (e.g. for zak, etc.)
 
-<<<<<<< HEAD
     # if supplied, convert refUC and shiftUC from comma-separated lists into arrays
     if refuc:
         refuc = np.array(refuc.split(","), dtype=float).reshape((3, 3))
     if shiftuc:
         shiftuc = np.array(shiftuc.split(","), dtype=float).reshape(3)
-=======
-    # print("The code was called with the following command-line options:")
-    # for k, v in locals().items():
-    #     print("{}\t{}".format(k, v))
->>>>>>> 59131490
+
 
     # parse input arguments into lists if supplied
     if symmetries:
