
            # ###   ###   #####  ###
            # #  #  #  #  #      #  #
            # ###   ###   ###    ###
            # #  #  #  #  #      #
            # #   # #   # #####  #


##################################################################
## This file is distributed as part of                           #
## "IrRep" code and under terms of GNU General Public license v3 #
## see LICENSE file in the                                       #
##                                                               #
##  Written by Stepan Tsirkin, University of Zurich.             #
##  e-mail: stepan.tsirkin@physik.uzh.ch                         #
##################################################################


from sys import argv,stdout
import numpy as np
from math import log,pi
from scipy.linalg import expm
import spglib
from .__irreptable import IrrepTable
import scipy
from scipy.optimize import minimize
from .__aux import str_

pauli_sigma=np.array([ [[0,1],[1,0]], [[0,-1j],[1j,0]], [[1,0],[0,-1]]  ])

class WrongRotation(RuntimeError):
    def __init__(self,rotation):
        super(WrongRotation, self).__init__("strange rotation :\n {0}".format(rotation))



class SymmetryOperation():
    
    def __init__(self, rot,trans,Lattice,ind=-1,spinor=True):
        self.ind=ind
        self.rotation=rot  
        self.Lattice=Lattice
        self.translation=trans % 1
        self.translation[1-self.translation<1e-5]=0
        self.axis,self.angle,self.inversion=self._get_operation_type()
        iangle=(round(self.angle/pi*6)+6)%12-6
        if iangle==-6:iangle=6
        self.angle=iangle*pi/6
        self.angle_str=self.get_angle_str()
        self.spinor=spinor
        self.spinor_rotation=expm(-0.5j*self.angle*np.einsum('i,ijk->jk',self.axis,pauli_sigma))
            
    
    def get_angle_str(self):
        accur=1e-4
        is_close_int = lambda x: abs( (x+0.5)%1 -0.5 )<accur
        api=self.angle/np.pi
        if abs(api)<0.01 : return " 0 "
        for n in 1,2,3,4,6:
            if is_close_int(api*n) : 
                return "{0:.0f}{1} pi".format(round(api*n),"" if n==1 else "/"+str(n))
        raise RuntimeError ("{0} pi rotation cannot be in the space group".format(api) )
        
    def _get_operation_type(self):
        rotxyz=self.Lattice.T.dot(self.rotation).dot(np.linalg.inv(self.Lattice).T)
#        print ("rotation in real space:\n",rotxyz)
        E,V=np.linalg.eig(rotxyz)
        if not np.isclose(abs(E),1).all():
            raise RuntimeError("some eigenvalues of the rotation are not unitary")
        if E.prod()<0:
            inversion=True
            E*=-1
        else:
            inversion=False
        idx=np.argsort(E.real)
        E=E[idx]
        V=V[:,idx]
        axis=V[:,2].real
        if np.isclose(E[:2],1).all():
            angle=0
        elif np.isclose(E[:2],-1).all():
            angle=np.pi
        else:
            angle=np.angle(E[0])
            v=V[:,0]
            s=np.real(np.linalg.det([v,v.conj(),axis])/1.j)
            if np.isclose(s,-1):
                angle=2*np.pi-angle
            elif not np.isclose(s,1):
                raise RuntimeError("the sign of rotation should be +-1")
        return (axis,angle,inversion)

    def rotation_refUC(self,refUC):
        R=np.linalg.inv(refUC).T.dot(self.rotation).dot(refUC.T)
        R1=np.array(R.round(),dtype=int)
        if ( abs(R-R1).max()>1e-6) :
            raise RuntimeError( "the rotation in the reference UC is not integer. Is that OK? \n{0}".format(R) )
        return R1

    def translation_refUC(self,refUC,shiftUC):
        return (self.translation+shiftUC-self.rotation.dot(shiftUC)).dot(np.linalg.inv(refUC))
        
    def show(self,refUC=None,shiftUC=np.zeros(3)):
#       refUC - row-vectors, expressing the reference unit cell vectors in terms of the lattice used in calculation
        print ( " # ",self.ind )
        rotstr=[s+" ".join("{0:3d}".format(x) for x in row)+t for s,row,t in zip(["rotation : |"," "*11+"|"," "*11+"|"],self.rotation,[" |"," |"," |"]) ]
        if (refUC is not None) or ((shiftUC is not None) and np.linalg.norm(shiftUC)>1e-5):
            if refUC is None: refUC=np.eye(3)
            fstr=("{0:3d}")
            R=self.rotation_refUC(refUC)
            rotstr1=[" "*5+s+" ".join(fstr.format(x) for x in row)+t for s,row,t in zip(["in refUC : |"," "*11+"|"," "*11+"|"],R,[" |"," |"," |"])]
            rotstr=[r+r1 for r,r1 in zip(rotstr,rotstr1)]
        print ("\n".join(rotstr))

        if self.spinor :
            print ("\n".join(s+" ".join("{0:6.3f}{1:+6.3f}j".format(x.real,x.imag) for x in row)+t 
                  for s,row,t in zip(["spinor   : |"," "*11+"|"," "*11+"|"],self.spinor_rotation,[" |"," |"," |"]) ) )
        print (" translation : [ "+" ".join("{0:10.6f}".format(x%1) for x in self.translation.round(6) ) +" ] " )
        if refUC is not None:
            print ("     in the reference unit cell :")
            print ("     translation : [ "+" ".join("{0:10.6f}".format(x%1) for x in self.translation_refUC(refUC,shiftUC).round(6) ) +" ] " )
        print ("axis: {0} ; angle = {1}, inversion : {2} ".format(self.axis.round(6),self.angle_str,self.inversion))





    def str(self,refUC=None,shiftUC=np.zeros(3)):
        if refUC is None : refUC=np.eye(3,dtype=int)
#       refUC - row-vectors, expressing the reference unit cell vectors in terms of the lattice used in calculation
#        print ( "symmetry # ",self.ind )
        R=self.rotation_refUC(refUC)
        t=self.translation_refUC(refUC,shiftUC)
#        np.savetxt(stdout,np.hstack( (R,t[:,None])),fmt="%8.5f" )
        S=self.spinor_rotation
        return ("   ".join(" ".join(str(x) for x in r) for r in R)+"     "+" ".join(str_(x) for x in t)+ 
            ("      "+"    ".join("  ".join(str_(x) for x in X) for X in (np.abs(S.reshape(-1)), np.angle(S.reshape(-1))/np.pi) ))   ) 


    def str2(self,refUC=None,shiftUC=np.zeros(3)):
        if refUC is None : refUC=np.eye(3,dtype=int)
        if shiftUC is None : shiftUC=np.zeros(3,dtype=float)
# this method for Bilbao server
#       refUC - row-vectors, expressing the reference unit cell vectors in terms of the lattice used in calculation
#        print ( "symmetry # ",self.ind )
        R=self.rotation_refUC(refUC)
        t=self.translation_refUC(refUC,shiftUC)
#        np.savetxt(stdout,np.hstack( (R,t[:,None])),fmt="%8.5f" )
        S=self.spinor_rotation
        return ("   ".join(" ".join("{0:2d}".format(x) for x in r) for r in R)+"     "+" ".join("{0:10.6f}".format(x) for x in t)+ 
            (("      "+"    ".join("  ".join("{0:10.6f}".format(x)  for x in (X.real,X.imag) ) for X in S.reshape(-1) ))  if S is not None  else "") +"\n")         
  

class SpaceGroup():


  def __cell_vasp(self,inPOSCAR):
    fpos = (l.strip() for l in open(inPOSCAR))
    title= next(fpos)
    lattice=float(next(fpos))*np.array([next(fpos).split() for i in range(3)],dtype=float)
    try:
        nat=np.array(next(fpos).split(),dtype=int)
    except:
        nat=np.array(next(fpos).split(),dtype=int)

    numbers=[i+1 for i in range(len(nat)) for j in range(nat[i])]

    l=next(fpos)
    if l[0] in ['s','S']: l=next(fpos)
    if not (l[0]) in ['d','D']: 
        raise RuntimeError('only "direct" atomic coordinates are supproted')
    positions=np.zeros((np.sum(nat),3))
    i=0
    for l in fpos:
        if i>=sum(nat) : break
        try:
            positions[i]=np.array(l.split()[:3])
            i+=1
        except Exception as err:
            print (err)
            pass
    if sum(nat)!=i: 
        raise RuntimeError("not all atomic positions were read : {0} of {1}".format(i,sum(nat)))
    return lattice,positions,numbers


  def _findsym(self,inPOSCAR,cell):
    if cell is None: cell=self.__cell_vasp(inPOSCAR=inPOSCAR)
#    cell1=tuple( [cell.lattice,cell.positions,cell.numbers] )
#    print (cell)
    print('')
    print('\n ----------INFORMATION ABOUT THE UNIT CELL----------- \n')
    print('')
    print ('Primitive vectors : \n',cell[0],'\n Atomic positions: \n',cell[1],'\n Atom type indices: \n',cell[2])
    symmetries = spglib.get_symmetry( cell  )
#    print ("symmetriesreturned by spglib : ",symmetries)
    symmetries = [ SymmetryOperation(rot,symmetries['translations'][i],cell[0],ind=i+1,spinor=self.spinor) 
             for i,rot in enumerate(symmetries['rotations'])  ]
    nsym=len(symmetries)
    s=spglib.get_spacegroup(cell).split(" ")
    
    return symmetries,s[0],int(s[1].strip("()")) ,cell[0]

  def __init__(self,inPOSCAR=None,cell=None,spinor=True):
    self.spinor=spinor
    self.symmetries,self.name,self.number,self.Lattice=self._findsym(inPOSCAR,cell)
    self.RecLattice=np.array([np.cross(self.Lattice[(i+1)%3],self.Lattice[(i+2)%3]) for i in range(3)] )*2*np.pi/np.linalg.det(self.Lattice)
    print ("\n Reciprocal lattice:\n",self.RecLattice)

  def show(self,refUC=None,shiftUC=np.zeros(3),symmetries=None):
    print('')
    print("\n ---------- INFORMATION ABOUT THE SPACE GROUP ---------- \n")
    print('')
    print ("Space group # {0} has {1} symmetry operations  ".format(self.number,len(self.symmetries)))
    for symop in self.symmetries:
     if symmetries is None or symop.ind in symmetries:
       symop.show(refUC=refUC,shiftUC=shiftUC)


#  def show2(self,refUC=None,shiftUC=np.zeros(3)):
#    print('')
#    print("\n ---------- INFORMATION ABOUT THE SPACE GROUP ---------- \n")
#    print('')
#    print ("Space group # {0} has {1} symmetry operations  ".format(self.number,len(self.symmetries)))
#    for symop in self.symmetries:
#       symop.show2(refUC=refUC,shiftUC=shiftUC)
       
  def write_trace(self,refUC=None,shiftUC=np.zeros(3)):
      res=(" {0} \n"  # Number of Symmetry operations 
# In the following lines, one symmetry operation for each operation of the point group in the format: {{R|t}}-> R11,R12,...,R23,R33,t1,t2,t3
# and, when Spin-orbit=1, the "spinor components" of the symmetry operation in\ the format Re(S11),Im(S11),Re(S12),...,Re(S22),Im(S22)\n"""
          ).format(len(self.symmetries))
      for symop in self.symmetries:
         res+=symop.str2(refUC=refUC,shiftUC=shiftUC)
      return(res)


  def str(self,refUC=np.eye(3),shiftUC=np.zeros(3)):
        return ("SG={SG}\n name={name} \n nsym= {nsym}\n spinor={spinor}\n".format(SG=self.number,name=self.name,nsym=len(self.symmetries),spinor=self.spinor) +
        "symmetries=\n"+"\n".join(s.str(refUC,shiftUC) for s in self.symmetries)+"\n\n" )




       
       
       
  def __match_spinor_rotations(self,S1,S2):
#        for s1,s2 in zip (S1,S2):
#            np.savetxt(stdout,np.hstack( (s1,s2) ),fmt="%8.5f%+8.5fj "*4) 
        n=2
        RR = lambda x : np.array([[x1+1j*x2 for x1,x2 in zip(l1,l2) ] for l1,l2 in zip(x[:n*n].reshape((n,n)) ,x[n*n:].reshape((n,n)) )])
        residue_matrix = lambda r:   sum( [min( abs(r.dot(b).dot(r.T.conj())-s*a).sum() for s in (1,-1)  ) for a,b in zip(S1,S2)] )
        residue = lambda x : residue_matrix(RR(x) )/len(S1)

        for i in range(11):
            x0=np.random.random(2*n*n)
            res=minimize(residue,x0)
            r=res.fun
#            print("accuracy achieved : ",r)
            if r<1e-4: break
        if r>1e-3: raise RuntimeError ("the accurcy is only {0}. Is this good?".format(r))

        R1=RR(res.x)
#        print ("R=")
#        np.savetxt(stdout,np.hstack( (abs(R1),np.angle(R1)/np.pi) ),fmt="%8.5f") 
        
        return  np.array([R1.dot(b).dot(R1.T.conj()).dot(np.linalg.inv(a)).diagonal().mean().real.round() for a,b in zip(S1,S2)],dtype=int)


  def __gen_refUC():
        nmax=3
       
  def get_irreps_from_table(self,refUC,shiftUC,kpname,K):
#        self.show()
        table=IrrepTable(self.number,self.spinor)
        if self.number!=table.number : raise RuntimeError("numbers of the symmetry groups do not match : {0} and {1}".format(self.number,SG.number) )
#        if self.name!=table.name     : raise RuntimeError(  "names of the symmetry groups do not match : {0} and {1}".format(self.name,table.name) )
        ind=[]
        dt=[]
        errtxt=""
        invlattice=np.linalg.inv(self.Lattice)
        for j,sym in enumerate(self.symmetries):
            R,t=sym.rotation_refUC(refUC),sym.translation_refUC(refUC,shiftUC)
            found=False
            for i,sym2 in enumerate(table.symmetries):
                # t1=np.dot(sym2.t-t,invlattice)%1
                t1=(sym2.t-t)%1
                t1[1-t1<1e-5]=0
<<<<<<< HEAD
                if np.allclose(R,sym2.R) and np.allclose(t1,[0,0,0]):
                    ind.append(i)
                    dt.append(sym2.t-t)
                    found=True
                    break
            if not found : 
                raise RuntimeError ("symmetry {0} with R={1},t={2}, t1={3} was not matched to tables".format(j+1,R,t,t1))
#        print( "matching index :",ind)
=======

                if np.allclose(R,sym2.R):
                    if np.allclose(t1,[0,0,0]):
                        ind.append(i)
                        dt.append(sym2.t-t)
                        found=True
                        break
                    else:
                        print('table t=',sym2.t,'found t=',t,"dot:",np.dot(sym2.t-t,invlattice))
                        raise RuntimeError ("symmetry {0} with R={1},t={2}, t1={3} was not matched to tables".format(j+1,R,t,t1))
           if not found : 
                raise RuntimeError ("symmetry {0} with R={1},t={2} was not matched to tables".format(j+1,R,t))
>>>>>>> 3acaf8a1
        
        if ( len(set(ind))!=len(self.symmetries ) ):
            raise RuntimeError ("Error in matching symmetries detected by spglib with the symmetries in the tables. Try to modify the refUC and shiftUC parameters" )
        if self.spinor: 
            S1=[sym.spinor_rotation for sym in self.symmetries]
            S2=[table.symmetries[i].S for i in ind]
            signs=self.__match_spinor_rotations(S1,S2)
#            print ("signs = ",signs)
        else : 
            signs = np.ones(len(ind),dtype=int)
        
        tab={}
        for irr in table.irreps:
          if irr.kpname == kpname:
            k1=np.round(np.linalg.inv(refUC).dot(irr.k),5)%1
            k2=np.round(K,5)%1
            if not all(np.isclose(k1,k2) ):
                 raise RuntimeError("the kpoint {0} does not correspond to the point {1} ({2} in refUC / {3} in primUC) in the table".format(
                      K,kpname,np.round(irr.k,3),k1))
#            print (irr.characters)
            tab[irr.name]={}
            for j,i in enumerate(ind):
                try :
#                    print (i,j)
                    tab[irr.name][j+1]=irr.characters[i+1]*signs[j]*np.exp(2j*np.pi*dt[j].dot(irr.k))
                except KeyError as err:
<<<<<<< HEAD
#                    print ("WARNING:{}".format(err))
=======
>>>>>>> 3acaf8a1
                    pass
#        print (tab)
        if len(tab)==0:
            raise RuntimeError("the k-point with name {0} is not found in the spacegroup {1}. found only :\n{2}".format(kpname,table.number,"\n ".join("{0}({1}/{2})".format(irr.kpname,irr.k,np.linalg.inv(refUC).dot(irr.k)%1) for irr in table.irreps) ) )
#            raise RuntimeError("the k-point with name {0} is not found in the spacegroup {1}. found only {2}".format(kpname,table.number,set([irr.kpname for irr in table.irreps]) ) )
        return tab

#            irr.characters[i]
#        return( { irr.name: np.array([irr.characters[i]*signs[j] for j,i in enumerate(ind)]) for irr in table.irreps if irr.kpname==kpname})
        
       
       <|MERGE_RESOLUTION|>--- conflicted
+++ resolved
@@ -287,16 +287,6 @@
                 # t1=np.dot(sym2.t-t,invlattice)%1
                 t1=(sym2.t-t)%1
                 t1[1-t1<1e-5]=0
-<<<<<<< HEAD
-                if np.allclose(R,sym2.R) and np.allclose(t1,[0,0,0]):
-                    ind.append(i)
-                    dt.append(sym2.t-t)
-                    found=True
-                    break
-            if not found : 
-                raise RuntimeError ("symmetry {0} with R={1},t={2}, t1={3} was not matched to tables".format(j+1,R,t,t1))
-#        print( "matching index :",ind)
-=======
 
                 if np.allclose(R,sym2.R):
                     if np.allclose(t1,[0,0,0]):
@@ -309,7 +299,6 @@
                         raise RuntimeError ("symmetry {0} with R={1},t={2}, t1={3} was not matched to tables".format(j+1,R,t,t1))
            if not found : 
                 raise RuntimeError ("symmetry {0} with R={1},t={2} was not matched to tables".format(j+1,R,t))
->>>>>>> 3acaf8a1
         
         if ( len(set(ind))!=len(self.symmetries ) ):
             raise RuntimeError ("Error in matching symmetries detected by spglib with the symmetries in the tables. Try to modify the refUC and shiftUC parameters" )
@@ -336,10 +325,6 @@
 #                    print (i,j)
                     tab[irr.name][j+1]=irr.characters[i+1]*signs[j]*np.exp(2j*np.pi*dt[j].dot(irr.k))
                 except KeyError as err:
-<<<<<<< HEAD
-#                    print ("WARNING:{}".format(err))
-=======
->>>>>>> 3acaf8a1
                     pass
 #        print (tab)
         if len(tab)==0:
