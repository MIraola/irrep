
            # ###   ###   #####  ###
            # #  #  #  #  #      #  #
            # ###   ###   ###    ###
            # #  #  #  #  #      #
            # #   # #   # #####  #


##################################################################
## This file is distributed as part of                           #
## "IrRep" code and under terms of GNU General Public license v3 #
## see LICENSE file in the                                       #
##                                                               #
##  Written by Stepan Tsirkin, University of Zurich.             #
##  e-mail: stepan.tsirkin@physik.uzh.ch                         #
##################################################################{0:8.4f}   {1:8.4f}  ".format(


import copy
import functools

<<<<<<< HEAD
from .__readfiles import record_abinit,WAVECARFILE

class BandStructure():


    def __init__(self,fWAV=None,fWFK=None,prefix=None,fPOS=None,Ecut=None,IBstart=None,IBend=None,kplist=None,spinor=None,code="vasp",EF=None,onlysym=False,spin_channel=None):
        code=code.lower()
        if spin_channel is not None:
            spin_channel=spin_channel.lower()
        if spin_channel=='down' : spin_channel='dw'
        if code=="vasp":
           self.__init_vasp(fWAV,fPOS,Ecut,IBstart,IBend,kplist,spinor,EF=EF,onlysym=onlysym)
        elif code=="abinit":
           self.__init_abinit(fWFK,Ecut,IBstart,IBend,kplist,EF=EF,onlysym=onlysym)
        elif code=="espresso":
           self.__init_espresso(prefix,Ecut,IBstart,IBend,kplist,EF=EF,onlysym=onlysym,spin_channel=spin_channel)
        elif code=="wannier90":
           self.__init_wannier(prefix,Ecut,IBstart,IBend,kplist,EF=EF,onlysym=onlysym)
        else :
           raise RuntimeError("Unknown/unsupported code :{}".format(code))
          

    def __init_vasp(self,fWAV,fPOS,Ecut=None,IBstart=None,IBend=None,kplist=None,spinor=None,EF=None,onlysym=False):
        if spinor is None :
            raise RuntimeError("spinor should be specified in the command line for VASP bandstructure")
        self.spacegroup=SpaceGroup(inPOSCAR=fPOS,spinor=spinor)
        self.spinor=spinor
        if onlysym: return
        self.efermi=(0. if EF is None else EF)
        print ("Efermi = ",self.efermi,EF)
        WCF=WAVECARFILE(fWAV)
#        RECLENGTH=3 # the length of a record in WAVECAR. It is defined in the first record, so let it be 3 fo far"
        WCF.rl,ispin,iprec=[int(x) for x in WCF.record(0)]
        if iprec!=45200: 
            raise RuntimeError('double precision WAVECAR is not supported')
        if ispin!=1 : 
            raise RuntimeError('WAVECAR contains spin-polarized non-spinor wavefunctions. '+
                               'ISPIN={0}  this is not supported yet'.format(ispin))


        tmp=WCF.record(1)
        NK=int(tmp[0])
        NBin=int(tmp[1])
        Ecut0=tmp[2]

        IBstart=0 if (IBstart is None or IBstart<=0) else IBstart-1
        if  IBend is None or IBend<=0 or IBend>NBin: 
            IBend=NBin 
        NBout=IBend-IBstart
        if NBout<=0: raise RuntimeError("No bands to calculate")
        if Ecut is None or Ecut>Ecut0 or Ecut<=0:
            Ecut=Ecut0
        self.Ecut=Ecut
        self.Ecut0=Ecut0

        self.Lattice=np.array(tmp[3:12]).reshape(3,3)
        self.RecLattice=np.array([np.cross(self.Lattice[(i+1)%3],self.Lattice[(i+2)%3]) for i in range(3)] 
                                 )*2*np.pi/np.linalg.det(self.Lattice)

        print  ( "WAVECAR contains {0} k-points and {1} bands.\n Saving {2} bands starting from {3} in the output".format(
                      NK,NBin,NBout,IBstart+1) )
        print  ( "Energy cutoff in WAVECAR : ",Ecut0 )
        print  ( "Energy cutoff reduced to : ",Ecut  )
#        print (kplist,NK)
=======
import numpy as np
import numpy.linalg as la

from .__aux import str2bool, BOHR
from .__readfiles import AbinitHeader, Hartree_eV
from .__readfiles import WAVECARFILE
from .kpoint import Kpoint
from .spacegroup import SpaceGroup


class BandStructure:
    def __init__(
        self,
        fWAV=None,
        fWFK=None,
        prefix=None,
        fPOS=None,
        Ecut=None,
        IBstart=None,
        IBend=None,
        kplist=None,
        spinor=None,
        code="vasp",
        EF=None,
        onlysym=False,
    ):
        code = code.lower()
        if code == "vasp":
            self.__init_vasp(
                fWAV, fPOS, Ecut, IBstart, IBend, kplist, spinor, EF=EF, onlysym=onlysym
            )
        elif code == "abinit":
            self.__init_abinit(
                fWFK, Ecut, IBstart, IBend, kplist, EF=EF, onlysym=onlysym
            )
        elif code == "espresso":
            self.__init_espresso(
                prefix, Ecut, IBstart, IBend, kplist, EF=EF, onlysym=onlysym
            )
        elif code == "wannier90":
            self.__init_wannier(
                prefix, Ecut, IBstart, IBend, kplist, EF=EF, onlysym=onlysym
            )
        else:
            raise RuntimeError("Unknown/unsupported code :{}".format(code))

    def __init_vasp(
        self,
        fWAV,
        fPOS,
        Ecut=None,
        IBstart=None,
        IBend=None,
        kplist=None,
        spinor=None,
        EF=None,
        onlysym=False,
    ):
        if spinor is None:
            raise RuntimeError(
                "spinor should be specified in the command line for VASP bandstructure"
            )
        self.spacegroup = SpaceGroup(inPOSCAR=fPOS, spinor=spinor)
        self.spinor = spinor
        if onlysym:
            return
        self.efermi = 0.0 if EF is None else EF
        print("Efermi = ", self.efermi, EF)
        WCF = WAVECARFILE(fWAV)
        # RECLENGTH=3 # the length of a record in WAVECAR. It is defined in the
        # first record, so let it be 3 fo far"
        WCF.rl, ispin, iprec = [int(x) for x in WCF.record(0)]
        if iprec != 45200:
            raise RuntimeError("double precision WAVECAR is not supported")
        if ispin != 1:
            raise RuntimeError(
                "WAVECAR contains spin-polarized non-spinor wavefunctions. "
                + "ISPIN={0}  this is not supported yet".format(ispin)
            )

        tmp = WCF.record(1)
        NK = int(tmp[0])
        NBin = int(tmp[1])
        Ecut0 = tmp[2]

        IBstart = 0 if (IBstart is None or IBstart <= 0) else IBstart - 1
        if IBend is None or IBend <= 0 or IBend > NBin:
            IBend = NBin
        NBout = IBend - IBstart
        if NBout <= 0:
            raise RuntimeError("No bands to calculate")
        if Ecut is None or Ecut > Ecut0 or Ecut <= 0:
            Ecut = Ecut0
        self.Ecut = Ecut
        self.Ecut0 = Ecut0

        self.Lattice = np.array(tmp[3:12]).reshape(3, 3)
        self.RecLattice = (
            np.array(
                [
                    np.cross(self.Lattice[(i + 1) % 3], self.Lattice[(i + 2) % 3])
                    for i in range(3)
                ]
            )
            * 2
            * np.pi
            / np.linalg.det(self.Lattice)
        )

        print(
            "WAVECAR contains {0} k-points and {1} bands.\n Saving {2} bands starting from {3} in the output".format(
                NK, NBin, NBout, IBstart + 1
            )
        )
        print("Energy cutoff in WAVECAR : ", Ecut0)
        print("Energy cutoff reduced to : ", Ecut)
        #        print (kplist,NK)
>>>>>>> bb1ec4f6
        if kplist is None:
            kplist = range(NK)
        else:
            kplist -= 1
            kplist = np.array([k for k in kplist if k >= 0 and k < NK])
        #        print (kplist)
        self.kpoints = [
            Kpoint(
                ik,
                NBin,
                IBstart,
                IBend,
                Ecut,
                Ecut0,
                self.RecLattice,
                SG=self.spacegroup,
                spinor=self.spinor,
                WCF=WCF,
            )
            for ik in kplist
        ]

    def __init_abinit(
        self,
        WFKname,
        Ecut=None,
        IBstart=None,
        IBend=None,
        kplist=None,
        EF=None,
        onlysym=False,
    ):

        header = AbinitHeader(WFKname)
        usepaw = header.usepaw
        self.spinor = header.spinor
        self.spacegroup = SpaceGroup(
            cell=(header.rprimd, header.xred, header.typat), spinor=self.spinor
        )
        if onlysym:
            return
        self.efermi = header.efermi * Hartree_eV if EF is None else EF
        #        self.spacegroup.show()

        #        global fWFK
        fWFK = header.fWFK
        Ecut0 = header.ecut
        NBin = header.nband.min()
        NK = header.nkpt
        IBstart = 0 if (IBstart is None or IBstart <= 0) else IBstart - 1
        if IBend is None or IBend <= 0 or IBend > NBin:
            IBend = NBin
        NBout = IBend - IBstart
        if NBout <= 0:
            raise RuntimeError("No bands to calculate")
        if Ecut is None or Ecut > Ecut0 or Ecut <= 0:
            Ecut = Ecut0
        self.Ecut = Ecut
        self.Ecut0 = Ecut0

        self.Lattice = header.rprimd
        print("lattice vectors:\n", self.Lattice)
        self.RecLattice = (
            np.array(
                [
                    np.cross(self.Lattice[(i + 1) % 3], self.Lattice[(i + 2) % 3])
                    for i in range(3)
                ]
            )
            * 2
            * np.pi
            / np.linalg.det(self.Lattice)
        )

        print(
            "WFK contains {0} k-points and {1} bands.\n Saving {2} bands starting from {3} in the output".format(
                NK, NBin, NBout, IBstart + 1
            )
        )
        print("Energy cutoff in WFK file : ", Ecut0)
        print("Energy cutoff reduced to : ", Ecut)
        if kplist is None:
            kplist = range(NK)
        else:
            kplist -= 1
            kplist = np.array([k for k in kplist if k >= 0 and k < NK])
        #        print ("kplist",kplist)
        self.kpoints = []
        flag = -1
        for ik in kplist:
            kp = Kpoint(
                ik,
                header.nband[ik],
                IBstart,
                IBend,
                Ecut,
                Ecut0,
                self.RecLattice,
                SG=self.spacegroup,
                spinor=self.spinor,
                code="abinit",
                kpt=header.kpt[ik],
                npw_=header.npwarr[ik],
                fWFK=fWFK,
                flag=flag,
                usepaw=usepaw,
            )
            self.kpoints.append(kp)
            flag = ik

    def __init_wannier(
        self,
        prefix,
        Ecut=None,
        IBstart=None,
        IBend=None,
        kplist=None,
        EF=None,
        onlysym=False,
    ):

        if Ecut is None:
            raise RuntimeError("Ecut mandatory for Wannier90")

        fwin = [l.strip().lower() for l in open(prefix + ".win").readlines()]

        def split(l):
            if "=" in l:
                return l.split("=")
            elif ":" in l:
                return l.split(":")
            else:
                return l.split()

        fwin = [
            [s.strip() for s in split(l)]
            for l in fwin
            if len(l) > 0 and l[0] not in ("!", "#")
        ]
        ind = np.array([l[0] for l in fwin])
        # print(fwin) #com

        def get_param(key, tp, default=None, join=False):
            i = np.where(ind == key)[0]
            if len(i) == 0:
                if default is None:
                    raise RuntimeError(
                        "parameter {} was not found in {}.win".format(key, prefix)
                    )
                else:
                    return default
            if len(i) > 1:
                raise RuntimeError(
                    "parameter {} was found {} times in {}.win".format(
                        key, len(i), prefix
                    )
                )
            x = fwin[i[0]][1:]  # mp_grid should work
            if len(x) > 1:
                if join:
                    x = " ".join(x)
                else:
                    raise RuntimeError(
                        "length {} found for parameter {}, rather than lenght 1 in {}.win".format(
                            len(x), key, prefix
                        )
                    )
            else:
                x = fwin[i[0]][1]
            return tp(x)

        NBin = get_param("num_bands", int)
        #        print ("nbands=",NBin)
        self.spinor = str2bool(get_param("spinors", str))
        if EF is None:
            try:
                self.efermi = (
                    get_param("fermi_energy", float, 0.0) if EF is None else EF
                )
            except Exception as err:
                print(
                    "WARNING : fermi_energy not found.Setting as zero : `{}`".format(
                        err
                    )
                )
                self.efermi = 0
        else:
            self.efermi = EF

        NK = np.prod(np.array(get_param("mp_grid", str).split(), dtype=int))

        self.Lattice = None
        kpred = None

        if kplist is None:
            kplist = np.arange(NK) + 1
        else:
            # kplist-=1 #files start from 1 in W90
            kplist = np.array([k for k in kplist if k >= 0 and k < NK])
        found_atoms = False
        # todo : use an iterator to avoid double looping over lines between
        # "begin" and "end"
        iterwin = iter(fwin)

        def check_end(name):
            s = next(iterwin)
            if " ".join(s) != "end " + name:
                raise RuntimeError(
                    "expected 'end {}, found {}'".format(name, " ".join(s))
                )

        for l in iterwin:
            if l[0].startswith("begin"):
                if l[1] == "unit_cell_cart":
                    if self.Lattice is not None:
                        raise RuntimeError(
                            "'begin unit_cell_cart' found more then once  in {}.win".format(
                                prefix
                            )
                        )
                    j = 0
                    l1 = next(iterwin)
                    if l1[0] in ("bohr", "ang"):
                        units = l1[0]
                        L = [next(iterwin) for i in range(3)]
                    else:
                        units = "ang"
                        L = l1 + [next(iterwin)[0] for i in range(2)]
                    self.Lattice = np.array(L, dtype=float)
                    if units == "bohr":
                        self.Lattice *= BOHR
                    check_end("unit_cell_cart")
                elif l[1] == "kpoints":
                    if kpred is not None:
                        raise RuntimeError(
                            "'begin kpoints' found more then once  in {}.win".format(
                                prefix
                            )
                        )
                    kpred = np.array(
                        [next(iterwin)[:3] for i in range(NK)], dtype=float
                    )
                    #                    kpred=np.array([kpred[j].split()[:3] for j in kplist],dtype=float)
                    check_end("kpoints")
                elif l[1].startswith("atoms_"):
                    if l[1][6:10] not in ("cart", "frac"):
                        raise RuntimeError("unrecognised block :  '{}' ".format(l[0]))
                    if found_atoms:
                        raise RuntimeError(
                            "'begin atoms_***' found more then once  in {}.win".format(
                                prefix
                            )
                        )
                    found_atoms = True
                    xred = []
                    nameat = []
                    while True:
                        l1 = next(iterwin)
                        if l1[0] == "end":
                            # if l1[1]!=l[0].split()[1]:
                            if l1[1] != l[1]:
                                #                                print (l1[1],l[0].split()[1])
                                raise RuntimeError(
                                    "'{}' ended with 'end {}'".format(
                                        " ".join(l), l1[1]
                                    )
                                )
                            break
                        nameat.append(l1[0])
                        xred.append(l1[1:4])
                    typatdic = {n: i + 1 for i, n in enumerate(set(nameat))}
                    typat = [typatdic[n] for n in nameat]
                    xred = np.array(xred)
                    if l[1][6:10] == "cart":
                        xred = xred.dot(np.linalg.inv(self.Lattice))

        #        print ("lattice vectors:\n",self.Lattice)
        self.RecLattice = (
            np.array(
                [
                    np.cross(self.Lattice[(i + 1) % 3], self.Lattice[(i + 2) % 3])
                    for i in range(3)
                ]
            )
            * 2
            * np.pi
            / np.linalg.det(self.Lattice)
        )

        self.spacegroup = SpaceGroup(
            cell=(self.Lattice, xred, typat), spinor=self.spinor
        )
        if onlysym:
            return

        feig = prefix + ".eig"
        eigenval = np.loadtxt(prefix + ".eig")
        try:
            if eigenval.shape[0] != NBin * NK:
                raise RuntimeError("wrong number of entries ")
            ik = np.array(eigenval[:, 1]).reshape(NK, NBin)
            if not np.all(
                ik == np.arange(1, NK + 1)[:, None] * np.ones(NBin, dtype=int)[None, :]
            ):
                raise RuntimeError("wrong k-point indices")
            ib = np.array(eigenval[:, 0]).reshape(NK, NBin)
            if not np.all(
                ib == np.arange(1, NBin + 1)[None, :] * np.ones(NK, dtype=int)[:, None]
            ):
                raise RuntimeError("wrong band indices")
            eigenval = eigenval[:, 2].reshape(NK, NBin)
        except Exception as err:
<<<<<<< HEAD
            raise RuntimeError(" error reading {} : {}".format(feig,err))

        IBstart=0 if (IBstart is None or IBstart<=0) else IBstart-1
        if  IBend is None or IBend<=0 or IBend>NBin: 
            IBend=NBin 
        NBout=IBend-IBstart
        if NBout<=0: raise RuntimeError("No bands to calculate")
        

#        print ("eigenvalues are : ",eigenval)
        self.kpoints=[
                Kpoint(ik-1, NBin,IBstart,IBend,Ecut,None,self.RecLattice,SG=self.spacegroup,spinor=self.spinor,
                          code="wannier",eigenval=eigenval[ik-1],kpt=kpred[ik-1]) 
                   for ik in kplist]
  



    def __init_espresso(self,prefix,Ecut=None,IBstart=None,IBend=None,kplist=None,EF=None,onlysym=False,spin_channel=None):
=======
            raise RuntimeError(" error reading {} : {}".format(feig, err))

        IBstart = 0 if (IBstart is None or IBstart <= 0) else IBstart - 1
        if IBend is None or IBend <= 0 or IBend > NBin:
            IBend = NBin
        NBout = IBend - IBstart
        if NBout <= 0:
            raise RuntimeError("No bands to calculate")

        #        print ("eigenvalues are : ",eigenval)
        self.kpoints = [
            Kpoint(
                ik - 1,
                NBin,
                IBstart,
                IBend,
                Ecut,
                None,
                self.RecLattice,
                SG=self.spacegroup,
                spinor=self.spinor,
                code="wannier",
                eigenval=eigenval[ik - 1],
                kpt=kpred[ik - 1],
            )
            for ik in kplist
        ]

    def __init_espresso(
        self,
        prefix,
        Ecut=None,
        IBstart=None,
        IBend=None,
        kplist=None,
        EF=None,
        onlysym=False,
    ):
>>>>>>> bb1ec4f6
        import xml.etree.ElementTree as ET

        mytree = ET.parse(prefix + ".save/data-file-schema.xml")
        myroot = mytree.getroot()
<<<<<<< HEAD
        inp=myroot.find('input')
        outp=myroot.find('output')
        bandstr=outp.find('band_structure')
        ntyp=int(inp.find('atomic_species').attrib['ntyp'])
        atnames=[sp.attrib['name'] for sp in inp.find('atomic_species').findall('species')]
        assert (len(atnames)==ntyp)
        atnumbers={atn:i+1 for i,atn in enumerate(atnames)}
        self.spinor=str2bool(bandstr.find('noncolin').text)
        print ('spinor=',self.spinor)
        struct=inp.find("atomic_structure")
        nat=struct.attrib['nat']
        self.Lattice= BOHR * np.array([struct.find("cell").find('a{}'.format(i + 1)).text.strip().split() for i in range(3)], dtype=float)
        xcart=[]
        typat=[]
        for at in struct.find("atomic_positions").findall("atom"):
            typat.append(atnumbers[at.attrib["name"]])
            xcart.append(at.text.split())
        xred=(np.array(xcart,dtype=float) * BOHR).dot(np.linalg.inv(self.Lattice))
#        print ("xred=",xred)
        self.spacegroup=SpaceGroup(cell=(self.Lattice,xred,typat),spinor=self.spinor)
        if onlysym: return
        Ecut0=float(inp.find('basis').find('ecutwfc').text)*Hartree_eV

        IBstartE=0
        try:
            NBin_dw=int(bandstr.find('nbnd_dw').text)
            NBin_up=int(bandstr.find('nbnd_up').text)
            spinpol=True
            print ("spin-polarised bandstructure composed of {} up and {} dw states".format(NBin_dw,NBin_up))
            NBin_dw+NBin_up
        except AttributeError as err: 
            spinpol=False
            NBin=int(bandstr.find('nbnd').text)


        IBstartE=0
        if self.spinor and spinpol:
            raise RuntimeError("bandstructure cannot be both noncollinear and spin-polarised. Smth is wrong with the 'data-file-schema.xml'")
        if spinpol :
            if spin_channel is None:
                raise ValueError("Need to select a spin channel for spin-polarised calculations set  'up' or 'dw'")
            assert (spin_channel in ['dw','up'])
            if spin_channel=='dw':
                IBstartE=NBin_up
                NBin=NBin_dw
            else : 
                NBin=NBin_up
        else :
            if spin_channel is not None:
                raise ValueError("Found a non-polarized bandstructure, but spin channel is set to {}".format(spin_channel))



        IBstart=0 if (IBstart is None or IBstart<=0) else IBstart-1
        if  IBend is None or IBend<=0 or IBend>NBin: 
            IBend=NBin 
        NBout=IBend-IBstart
        if NBout<=0: raise RuntimeError("No bands to calculate")
        if Ecut is None or Ecut>Ecut0 or Ecut<=0:
            Ecut=Ecut0


        self.Ecut=Ecut
        self.RecLattice=np.array([np.cross(self.Lattice[(i+1)%3],self.Lattice[(i+2)%3]) for i in range(3)] 
                                       )*2*np.pi/np.linalg.det(self.Lattice)
=======
        inp = myroot.find("input")
        outp = myroot.find("output")
        bandstr = outp.find("band_structure")
        ntyp = int(inp.find("atomic_species").attrib["ntyp"])
        atnames = [
            sp.attrib["name"] for sp in inp.find("atomic_species").findall("species")
        ]
        assert len(atnames) == ntyp
        atnumbers = {atn: i + 1 for i, atn in enumerate(atnames)}
        self.spinor = str2bool(bandstr.find("noncolin").text)
        #        print ('spinor=',self.spinor)
        struct = inp.find("atomic_structure")
        nat = struct.attrib["nat"]
        self.Lattice = BOHR * np.array(
            [
                struct.find("cell").find("a{}".format(i + 1)).text.strip().split()
                for i in range(3)
            ],
            dtype=float,
        )
        xcart = []
        typat = []
        for at in struct.find("atomic_positions").findall("atom"):
            typat.append(atnumbers[at.attrib["name"]])
            xcart.append(at.text.split())
        xred = (np.array(xcart, dtype=float) * BOHR).dot(np.linalg.inv(self.Lattice))
        #        print ("xred=",xred)
        self.spacegroup = SpaceGroup(
            cell=(self.Lattice, xred, typat), spinor=self.spinor
        )
        if onlysym:
            return
        Ecut0 = float(inp.find("basis").find("ecutwfc").text) * Hartree_eV

        NBin = int(bandstr.find("nbnd").text)

        IBstart = 0 if (IBstart is None or IBstart <= 0) else IBstart - 1
        if IBend is None or IBend <= 0 or IBend > NBin:
            IBend = NBin
        NBout = IBend - IBstart
        if NBout <= 0:
            raise RuntimeError("No bands to calculate")
        if Ecut is None or Ecut > Ecut0 or Ecut <= 0:
            Ecut = Ecut0

        self.Ecut = Ecut
        self.RecLattice = (
            np.array(
                [
                    np.cross(self.Lattice[(i + 1) % 3], self.Lattice[(i + 2) % 3])
                    for i in range(3)
                ]
            )
            * 2
            * np.pi
            / np.linalg.det(self.Lattice)
        )
>>>>>>> bb1ec4f6
        try:
            self.efermi = float(bandstr.find("fermi_energy").text) * Hartree_eV
        except Exception as err:
            print("WARNING : fermi_energy not found.Setting as zero : `{}`".format(err))
            self.efermi = 0
        kpall = bandstr.findall("ks_energies")
        NK = len(kpall)
        if kplist is None:
            kplist = np.arange(NK)
        else:
            kplist -= 1
            kplist = np.array([k for k in kplist if k >= 0 and k < NK])
        #        print ("kplist",kplist)
        #        for kp in kpall:
        #            print(kp.find('k_point').text)
        self.kpoints = []
        flag = -1
        for ik in kplist:
<<<<<<< HEAD
            kp=Kpoint(ik, None,IBstart,IBend,Ecut,Ecut0,self.RecLattice,SG=self.spacegroup,spinor=self.spinor,
                          code="espresso",kptxml=kpall[ik],prefix=prefix,spin_channel=spin_channel,IBstartE=IBstartE) 
=======
            kp = Kpoint(
                ik,
                NBin,
                IBstart,
                IBend,
                Ecut,
                Ecut0,
                self.RecLattice,
                SG=self.spacegroup,
                spinor=self.spinor,
                code="espresso",
                kptxml=kpall[ik],
                prefix=prefix,
            )
>>>>>>> bb1ec4f6
            self.kpoints.append(kp)
            flag = ik

    #        tagname= mytree.getElementsByTagName('item')[0]
    #        print(tagname)
    # If I try to fetch the first ele
    #        myroot = mytree.getroot()
    #        print (myroot)
    #        exit()

    def getNK():
        return len(self.kpoints)

    NK = property(getNK)

    def write_characters(
        self,
        degen_thresh=0,
        refUC=None,
        shiftUC=np.zeros(3),
        kpnames=None,
        symmetries=None,
        preline="",
        plotFile=None,
    ):
        #        if refUC is not None:
        #        self.spacegroup.show(refUC=refUC,shiftUC=shiftUC)
        #        self.spacegroup.show2(refUC=refUC)
        kpline = self.KPOINTSline()
        try:
            pFile = open(plotFile, "w")
        except BaseException:
            pFile = None
        NBANDINV = 0
        GAP = np.Inf
        Low = -np.Inf
        Up = np.inf
        if kpnames is not None and refUC is not None:
            for kpname, KP in zip(kpnames, self.kpoints):
                irreps = self.spacegroup.get_irreps_from_table(
                    refUC, shiftUC, kpname, KP.K
                )
                ninv, low, up = KP.write_characters(
                    degen_thresh,
                    irreptable=irreps,
                    symmetries=symmetries,
                    preline=preline,
                    efermi=self.efermi,
                    plotFile=pFile,
                    kpl=kpline,
                )
                NBANDINV += ninv
                GAP = min(GAP, up - low)
                Up = min(Up, up)
                Low = max(Low, low)
        else:
            for KP, kpl in zip(self.kpoints, kpline):
                ninv, low, up = KP.write_characters(
                    degen_thresh,
                    symmetries=symmetries,
                    preline=preline,
                    efermi=self.efermi,
                    plotFile=pFile,
                    kpl=kpl,
                )
                NBANDINV += ninv
                GAP = min(GAP, up - low)
                Up = min(Up, up)
                Low = max(Low, low)

        if self.spinor:
            print(
                "number of inversions-odd Kramers pairs IN THE LISTED KPOINTS: ",
                int(NBANDINV / 2),
                "  Z4= ",
                int(NBANDINV / 2) % 4,
            )
        else:
            print("number of inversions-odd states : ", NBANDINV)

        #        print ("Total number of inversion-odd Kramers pairs IN THE LISTED KPOINTS: ",NBANDINV,"  Z4= ",NBANDINV%4)
        print("Minimal direct gap:", GAP, " eV")
        print("indirect  gap:", Up - Low, " eV")

    def getNbands(self):
        # returns the number of bands (if equal over all k-points) of
        # RuntimeError otherwise
        nbarray = [k.Nband for k in self.kpoints]
        if len(set(nbarray)) > 1:
            raise RuntimeError(
                "the numbers of bands differs over k-points:{0} \n cannot write tracce.txt \n".format(
                    nbarray
                )
            )
        if len(nbarray) == 0:
            raise RuntimeError(
                "do we have any k-points??? NB={0} \n cannot write tracce.txt \n".format(
                    nbarray
                )
            )
        return nbarray[0]

    def write_trace(
        self,
        degen_thresh=0,
        refUC=None,
        shiftUC=np.zeros(3),
        kpnames=None,
        symmetries=None,
    ):
        f = open("trace.txt", "w")
        f.write(
            (
                " {0}  \n"
                + " {1}  \n"  # Number of bands below the Fermi level  # Spin-orbit coupling. No: 0, Yes: 1
            ).format(self.getNbands(), 1 if self.spinor else 0)
        )

        f.write(self.spacegroup.write_trace(refUC=refUC, shiftUC=shiftUC))
        # Number of maximal k-vectors in the space group. In the next files
        # introduce the components of the maximal k-vectors))
        f.write("  {0}  \n".format(len(self.kpoints)))
        for KP in self.kpoints:
            f.write(
                "   ".join(
                    "{0:10.6f}".format(x)
                    for x in (refUC.dot(KP.K) if refUC is not None else KP.K)
                )
                + "\n"
            )
        for KP in self.kpoints:
            f.write(
                KP.write_trace(degen_thresh, symmetries=symmetries, efermi=self.efermi)
            )

    def Separate(self, isymop, degen_thresh=1e-5, groupKramers=True):
        if isymop == 1:
            return {1: self}
        symop = self.spacegroup.symmetries[isymop - 1]
        print("Separating by symmetry operation # ", isymop)
        symop.show()
        kpseparated = [
            kp.Separate(symop, degen_thresh=degen_thresh, groupKramers=groupKramers)
            for kp in self.kpoints
        ]
        allvalues = np.array(sum((list(kps.keys()) for kps in kpseparated), []))
        #        print (allvalues)
        #        for kps in kpseparated :
        #            allvalues=allvalues | set( kps.keys())
        #        allvalues=np.array(allavalues)
        if groupKramers:
            allvalues = allvalues[np.argsort(np.real(allvalues))].real
            borders = np.hstack(
                (
                    [0],
                    np.where(abs(allvalues[1:] - allvalues[:-1]) > 0.01)[0] + 1,
                    [len(allvalues)],
                )
            )
            #            nv=len(allvalues)
            if len(borders) > 2:
                allvalues = set(
                    [allvalues[b1:b2].mean() for b1, b2 in zip(borders, borders[1:])]
                )
                subspaces = {}
                for v in allvalues:
                    other = copy.copy(self)
                    other.kpoints = []
                    for K in kpseparated:
                        vk = list(K.keys())
                        vk0 = vk[np.argmin(np.abs(v - vk))]
                        if abs(vk0 - v) < 0.05:
                            other.kpoints.append(K[vk0])
                        subspaces[v] = other
                return subspaces
            else:
                return dict({allvalues.mean(): self})
        else:
            allvalues = allvalues[np.argsort(np.angle(allvalues))]
            print("allvalues:", allvalues)
            borders = np.where(abs(allvalues - np.roll(allvalues, 1)) > 0.01)[0]
            nv = len(allvalues)
            if len(borders) > 0:
                allvalues = set(
                    [
                        np.roll(allvalues, -b1)[: (b2 - b1) % nv].mean()
                        for b1, b2 in zip(borders, np.roll(borders, -1))
                    ]
                )
                print("distinct values:", allvalues)
                subspaces = {}
                for v in allvalues:
                    other = copy.copy(self)
                    other.kpoints = []
                    for K in kpseparated:
                        vk = list(K.keys())
                        vk0 = vk[np.argmin(np.abs(v - vk))]
                        #                    print ("v,vk",v,vk)
                        #                    print ("v,vk",v,vk[np.argmin(np.abs(v-vk))])
                        if abs(vk0 - v) < 0.05:
                            other.kpoints.append(K[vk0])
                        subspaces[v] = other
                return subspaces
            else:
                return dict({allvalues.mean(): self})

    def zakphase(self):
        overlaps = [
            x.overlap(y)
            for x, y in zip(self.kpoints, self.kpoints[1:] + [self.kpoints[0]])
        ]
        print("overlaps")
        for O in overlaps:
            print(np.abs(O[0, 0]), np.angle(O[0, 0]))
        print("   sum  ", np.sum(np.angle(O[0, 0]) for O in overlaps) / np.pi)
        #        overlaps.append(self.kpoints[-1].overlap(self.kpoints[0],g=np.array( (self.kpoints[-1].K-self.kpoints[0].K).round(),dtype=int )  )  )
        nmax = np.min([o.shape for o in overlaps])
        z = np.angle(
            [[la.det(O[:n, :n]) for n in range(1, nmax + 1)] for O in overlaps]
        ).sum(axis=0) % (2 * np.pi)
        #        print (np.array([k.Energy[1:] for k in self.kpoints] ))
        #        print (np.min([k.Energy[1:] for k in self.kpoints],axis=0) )
        emin = np.hstack(
            (np.min([k.Energy[1:nmax] for k in self.kpoints], axis=0), [np.Inf])
        )
        emax = np.max([k.Energy[:nmax] for k in self.kpoints], axis=0)
        locgap = np.hstack(
            (
                np.min(
                    [k.Energy[1:nmax] - k.Energy[0 : nmax - 1] for k in self.kpoints],
                    axis=0,
                ),
                [np.Inf],
            )
        )
        return z, emin - emax, (emin + emax) / 2, locgap

    def wcc(self):
        overlaps = [
            x.overlap(y)
            for x, y in zip(self.kpoints, self.kpoints[1:] + [self.kpoints[0]])
        ]
        nmax = np.min([o.shape for o in overlaps])
        wilson = functools.reduce(
            np.dot,
            [functools.reduce(np.dot, np.linalg.svd(O)[0:3:2]) for O in overlaps],
        )
        return np.sort((np.angle(np.linalg.eig(wilson)) / (2 * np.pi)) % 1)

    def write_bands(self, locs=None):
        #        print (locs)
        kpline = self.KPOINTSline()
        nbmax = max(k.Nband for k in self.kpoints)
        EN = np.zeros((nbmax, len(kpline)))
        EN[:, :] = np.Inf
        for i, k in enumerate(self.kpoints):
            EN[: k.Nband, i] = k.Energy - self.efermi
        if locs is not None:
            loc = np.zeros((nbmax, len(kpline), len(locs)))
            for i, k in enumerate(self.kpoints):
                loc[: k.Nband, i, :] = k.getloc(locs).T
            return "\n\n\n".join(
                "\n".join(
                    (
                        "{0:8.4f}   {1:8.4f}  ".format(k, e)
                        + "  ".join("{0:8.4f}".format(l) for l in L)
                    )
                    for k, e, L in zip(kpline, E, LC)
                )
                for E, LC in zip(EN, loc)
            )
        else:
            return "\n\n\n".join(
                "\n".join(
                    ("{0:8.4f}   {1:8.4f}  ".format(k, e)) for k, e in zip(kpline, E)
                )
                for E in EN
            )

    def write_trace_all(
        self,
        degen_thresh=0,
        refUC=None,
        shiftUC=np.zeros(3),
        symmetries=None,
        fname="trace_all.dat",
    ):
        f = open(fname, "w")
        kpline = self.KPOINTSline()
        f.write(
            (
                "# {0}  # Number of bands below the Fermi level\n"
                + "# {1}  # Spin-orbit coupling. No: 0, Yes: 1\n"  #
            ).format(self.getNbands(), 1 if self.spinor else 0)
        )
        f.write(
            "\n".join(
                ("#" + l)
                for l in self.spacegroup.write_trace(
                    refUC=refUC, shiftUC=shiftUC
                ).split("\n")
            )
            + "\n\n"
        )
        for KP, KPL in zip(self.kpoints, kpline):
            f.write(
                KP.write_trace_all(
                    degen_thresh, symmetries=symmetries, efermi=self.efermi, kpline=KPL
                )
            )

    def KPOINTSline(self, kpred=None, breakTHRESH=0.1):
        if kpred is None:
            kpred = [k.K for k in self.kpoints]
        KPcart = np.array(kpred).dot(self.RecLattice)
        K = np.zeros(KPcart.shape[0])
        k = np.linalg.norm(KPcart[1:, :] - KPcart[:-1, :], axis=1)
        k[k > breakTHRESH] = 0.0
        K[1:] = np.cumsum(k)
        return K<|MERGE_RESOLUTION|>--- conflicted
+++ resolved
@@ -19,72 +19,6 @@
 import copy
 import functools
 
-<<<<<<< HEAD
-from .__readfiles import record_abinit,WAVECARFILE
-
-class BandStructure():
-
-
-    def __init__(self,fWAV=None,fWFK=None,prefix=None,fPOS=None,Ecut=None,IBstart=None,IBend=None,kplist=None,spinor=None,code="vasp",EF=None,onlysym=False,spin_channel=None):
-        code=code.lower()
-        if spin_channel is not None:
-            spin_channel=spin_channel.lower()
-        if spin_channel=='down' : spin_channel='dw'
-        if code=="vasp":
-           self.__init_vasp(fWAV,fPOS,Ecut,IBstart,IBend,kplist,spinor,EF=EF,onlysym=onlysym)
-        elif code=="abinit":
-           self.__init_abinit(fWFK,Ecut,IBstart,IBend,kplist,EF=EF,onlysym=onlysym)
-        elif code=="espresso":
-           self.__init_espresso(prefix,Ecut,IBstart,IBend,kplist,EF=EF,onlysym=onlysym,spin_channel=spin_channel)
-        elif code=="wannier90":
-           self.__init_wannier(prefix,Ecut,IBstart,IBend,kplist,EF=EF,onlysym=onlysym)
-        else :
-           raise RuntimeError("Unknown/unsupported code :{}".format(code))
-          
-
-    def __init_vasp(self,fWAV,fPOS,Ecut=None,IBstart=None,IBend=None,kplist=None,spinor=None,EF=None,onlysym=False):
-        if spinor is None :
-            raise RuntimeError("spinor should be specified in the command line for VASP bandstructure")
-        self.spacegroup=SpaceGroup(inPOSCAR=fPOS,spinor=spinor)
-        self.spinor=spinor
-        if onlysym: return
-        self.efermi=(0. if EF is None else EF)
-        print ("Efermi = ",self.efermi,EF)
-        WCF=WAVECARFILE(fWAV)
-#        RECLENGTH=3 # the length of a record in WAVECAR. It is defined in the first record, so let it be 3 fo far"
-        WCF.rl,ispin,iprec=[int(x) for x in WCF.record(0)]
-        if iprec!=45200: 
-            raise RuntimeError('double precision WAVECAR is not supported')
-        if ispin!=1 : 
-            raise RuntimeError('WAVECAR contains spin-polarized non-spinor wavefunctions. '+
-                               'ISPIN={0}  this is not supported yet'.format(ispin))
-
-
-        tmp=WCF.record(1)
-        NK=int(tmp[0])
-        NBin=int(tmp[1])
-        Ecut0=tmp[2]
-
-        IBstart=0 if (IBstart is None or IBstart<=0) else IBstart-1
-        if  IBend is None or IBend<=0 or IBend>NBin: 
-            IBend=NBin 
-        NBout=IBend-IBstart
-        if NBout<=0: raise RuntimeError("No bands to calculate")
-        if Ecut is None or Ecut>Ecut0 or Ecut<=0:
-            Ecut=Ecut0
-        self.Ecut=Ecut
-        self.Ecut0=Ecut0
-
-        self.Lattice=np.array(tmp[3:12]).reshape(3,3)
-        self.RecLattice=np.array([np.cross(self.Lattice[(i+1)%3],self.Lattice[(i+2)%3]) for i in range(3)] 
-                                 )*2*np.pi/np.linalg.det(self.Lattice)
-
-        print  ( "WAVECAR contains {0} k-points and {1} bands.\n Saving {2} bands starting from {3} in the output".format(
-                      NK,NBin,NBout,IBstart+1) )
-        print  ( "Energy cutoff in WAVECAR : ",Ecut0 )
-        print  ( "Energy cutoff reduced to : ",Ecut  )
-#        print (kplist,NK)
-=======
 import numpy as np
 import numpy.linalg as la
 
@@ -110,8 +44,14 @@
         code="vasp",
         EF=None,
         onlysym=False,
+        spin_channel=None
     ):
         code = code.lower()
+
+        if spin_channel is not None:
+            spin_channel=spin_channel.lower()
+        if spin_channel=='down' : spin_channel='dw'
+
         if code == "vasp":
             self.__init_vasp(
                 fWAV, fPOS, Ecut, IBstart, IBend, kplist, spinor, EF=EF, onlysym=onlysym
@@ -122,7 +62,7 @@
             )
         elif code == "espresso":
             self.__init_espresso(
-                prefix, Ecut, IBstart, IBend, kplist, EF=EF, onlysym=onlysym
+                prefix, Ecut, IBstart, IBend, kplist, EF=EF, onlysym=onlysym, spin_channel=spin_channel
             )
         elif code == "wannier90":
             self.__init_wannier(
@@ -202,7 +142,7 @@
         print("Energy cutoff in WAVECAR : ", Ecut0)
         print("Energy cutoff reduced to : ", Ecut)
         #        print (kplist,NK)
->>>>>>> bb1ec4f6
+
         if kplist is None:
             kplist = range(NK)
         else:
@@ -515,28 +455,8 @@
                 raise RuntimeError("wrong band indices")
             eigenval = eigenval[:, 2].reshape(NK, NBin)
         except Exception as err:
-<<<<<<< HEAD
             raise RuntimeError(" error reading {} : {}".format(feig,err))
-
-        IBstart=0 if (IBstart is None or IBstart<=0) else IBstart-1
-        if  IBend is None or IBend<=0 or IBend>NBin: 
-            IBend=NBin 
-        NBout=IBend-IBstart
-        if NBout<=0: raise RuntimeError("No bands to calculate")
-        
-
-#        print ("eigenvalues are : ",eigenval)
-        self.kpoints=[
-                Kpoint(ik-1, NBin,IBstart,IBend,Ecut,None,self.RecLattice,SG=self.spacegroup,spinor=self.spinor,
-                          code="wannier",eigenval=eigenval[ik-1],kpt=kpred[ik-1]) 
-                   for ik in kplist]
   
-
-
-
-    def __init_espresso(self,prefix,Ecut=None,IBstart=None,IBend=None,kplist=None,EF=None,onlysym=False,spin_channel=None):
-=======
-            raise RuntimeError(" error reading {} : {}".format(feig, err))
 
         IBstart = 0 if (IBstart is None or IBstart <= 0) else IBstart - 1
         if IBend is None or IBend <= 0 or IBend > NBin:
@@ -573,79 +493,13 @@
         kplist=None,
         EF=None,
         onlysym=False,
+        spin_channel=None
     ):
->>>>>>> bb1ec4f6
         import xml.etree.ElementTree as ET
 
         mytree = ET.parse(prefix + ".save/data-file-schema.xml")
         myroot = mytree.getroot()
-<<<<<<< HEAD
-        inp=myroot.find('input')
-        outp=myroot.find('output')
-        bandstr=outp.find('band_structure')
-        ntyp=int(inp.find('atomic_species').attrib['ntyp'])
-        atnames=[sp.attrib['name'] for sp in inp.find('atomic_species').findall('species')]
-        assert (len(atnames)==ntyp)
-        atnumbers={atn:i+1 for i,atn in enumerate(atnames)}
-        self.spinor=str2bool(bandstr.find('noncolin').text)
-        print ('spinor=',self.spinor)
-        struct=inp.find("atomic_structure")
-        nat=struct.attrib['nat']
-        self.Lattice= BOHR * np.array([struct.find("cell").find('a{}'.format(i + 1)).text.strip().split() for i in range(3)], dtype=float)
-        xcart=[]
-        typat=[]
-        for at in struct.find("atomic_positions").findall("atom"):
-            typat.append(atnumbers[at.attrib["name"]])
-            xcart.append(at.text.split())
-        xred=(np.array(xcart,dtype=float) * BOHR).dot(np.linalg.inv(self.Lattice))
-#        print ("xred=",xred)
-        self.spacegroup=SpaceGroup(cell=(self.Lattice,xred,typat),spinor=self.spinor)
-        if onlysym: return
-        Ecut0=float(inp.find('basis').find('ecutwfc').text)*Hartree_eV
-
-        IBstartE=0
-        try:
-            NBin_dw=int(bandstr.find('nbnd_dw').text)
-            NBin_up=int(bandstr.find('nbnd_up').text)
-            spinpol=True
-            print ("spin-polarised bandstructure composed of {} up and {} dw states".format(NBin_dw,NBin_up))
-            NBin_dw+NBin_up
-        except AttributeError as err: 
-            spinpol=False
-            NBin=int(bandstr.find('nbnd').text)
-
-
-        IBstartE=0
-        if self.spinor and spinpol:
-            raise RuntimeError("bandstructure cannot be both noncollinear and spin-polarised. Smth is wrong with the 'data-file-schema.xml'")
-        if spinpol :
-            if spin_channel is None:
-                raise ValueError("Need to select a spin channel for spin-polarised calculations set  'up' or 'dw'")
-            assert (spin_channel in ['dw','up'])
-            if spin_channel=='dw':
-                IBstartE=NBin_up
-                NBin=NBin_dw
-            else : 
-                NBin=NBin_up
-        else :
-            if spin_channel is not None:
-                raise ValueError("Found a non-polarized bandstructure, but spin channel is set to {}".format(spin_channel))
-
-
-
-        IBstart=0 if (IBstart is None or IBstart<=0) else IBstart-1
-        if  IBend is None or IBend<=0 or IBend>NBin: 
-            IBend=NBin 
-        NBout=IBend-IBstart
-        if NBout<=0: raise RuntimeError("No bands to calculate")
-        if Ecut is None or Ecut>Ecut0 or Ecut<=0:
-            Ecut=Ecut0
-
-
-        self.Ecut=Ecut
-        self.RecLattice=np.array([np.cross(self.Lattice[(i+1)%3],self.Lattice[(i+2)%3]) for i in range(3)] 
-                                       )*2*np.pi/np.linalg.det(self.Lattice)
-=======
+
         inp = myroot.find("input")
         outp = myroot.find("output")
         bandstr = outp.find("band_structure")
@@ -680,7 +534,34 @@
             return
         Ecut0 = float(inp.find("basis").find("ecutwfc").text) * Hartree_eV
 
-        NBin = int(bandstr.find("nbnd").text)
+        IBstartE=0
+        try:
+            NBin_dw=int(bandstr.find('nbnd_dw').text)
+            NBin_up=int(bandstr.find('nbnd_up').text)
+            spinpol=True
+            print ("spin-polarised bandstructure composed of {} up and {} dw states".format(NBin_dw,NBin_up))
+            NBin_dw+NBin_up
+        except AttributeError as err: 
+            spinpol=False
+            NBin=int(bandstr.find('nbnd').text)
+
+
+        IBstartE=0
+        if self.spinor and spinpol:
+            raise RuntimeError("bandstructure cannot be both noncollinear and spin-polarised. Smth is wrong with the 'data-file-schema.xml'")
+        if spinpol :
+            if spin_channel is None:
+                raise ValueError("Need to select a spin channel for spin-polarised calculations set  'up' or 'dw'")
+            assert (spin_channel in ['dw','up'])
+            if spin_channel=='dw':
+                IBstartE=NBin_up
+                NBin=NBin_dw
+            else : 
+                NBin=NBin_up
+        else :
+            if spin_channel is not None:
+                raise ValueError("Found a non-polarized bandstructure, but spin channel is set to {}".format(spin_channel))
+
 
         IBstart = 0 if (IBstart is None or IBstart <= 0) else IBstart - 1
         if IBend is None or IBend <= 0 or IBend > NBin:
@@ -703,7 +584,6 @@
             * np.pi
             / np.linalg.det(self.Lattice)
         )
->>>>>>> bb1ec4f6
         try:
             self.efermi = float(bandstr.find("fermi_energy").text) * Hartree_eV
         except Exception as err:
@@ -722,10 +602,6 @@
         self.kpoints = []
         flag = -1
         for ik in kplist:
-<<<<<<< HEAD
-            kp=Kpoint(ik, None,IBstart,IBend,Ecut,Ecut0,self.RecLattice,SG=self.spacegroup,spinor=self.spinor,
-                          code="espresso",kptxml=kpall[ik],prefix=prefix,spin_channel=spin_channel,IBstartE=IBstartE) 
-=======
             kp = Kpoint(
                 ik,
                 NBin,
@@ -739,8 +615,9 @@
                 code="espresso",
                 kptxml=kpall[ik],
                 prefix=prefix,
-            )
->>>>>>> bb1ec4f6
+                spin_channel=spin_channel,
+                IBstartE=IBstartE
+            )
             self.kpoints.append(kp)
             flag = ik
 
