
            # ###   ###   #####  ###
            # #  #  #  #  #      #  #
            # ###   ###   ###    ###
            # #  #  #  #  #      #
            # #   # #   # #####  #


##################################################################
## This file is distributed as part of                           #
## "IrRep" code and under terms of GNU General Public license v3 #
## see LICENSE file in the                                       #
##                                                               #
##  Written by Stepan Tsirkin, University of Zurich.             #
##  e-mail: stepan.tsirkin@physik.uzh.ch                         #
##################################################################


import numpy as np
import numpy.linalg as la
import copy
from .gvectors import calc_gvectors, symm_eigenvalues, NotSymmetryError, symm_matrix, sortIG
from .readfiles import Hartree_eV
from .readfiles import record_abinit
from .aux import compstr, is_round
from scipy.io import FortranFile as FF
from lazy_property import LazyProperty

class Kpoint:
    """
    Parses files and organizes info about the states and energy-levels of a 
    particular k-point in attributes. Contains methods to calculate and write 
    traces (and irreps), for the separation of the band structure in terms of a 
    symmetry operation and for the calculation of the Zak phase.

    Parameters
    ----------
    ik : int
        Index of kpoint, starting count from 0.
    NBin : int
        Number of bands considered at the k-point in the DFT calculation.
    IBstart : int
        First band to be considered.
    IBend : int
        Last band to be considered.
    Ecut : float
        Plane-wave cutoff (in eV) to consider in the expansion of wave-functions.
    Ecut0 : float
        Plane-wave cutoff (in eV) used in the DFT calulation. Always read from 
        DFT files. Insignificant if `code`='wannier90'.
    RecLattice : array, shape=(3,3)
        Each row contains the cartesian coordinates of a basis vector forming 
        the unit-cell in reciprocal space.
    SG : class, default=None
        Instance of `SpaceGroup`.
    spinor : bool, default=None
        `True` if wave functions are spinors, `False` if they are scalars.
    code : str, default='vasp'
        DFT code used. Set to 'vasp', 'abinit', 'espresso' or 'wannier90'.
    kpt : list or array, default=None
        Direct coordinates of the k-point.
    npw_ : int, default=None
        Number of plane-waves considered in the expansion of wave-functions. 
    fWFK : file object, default=None
        File object corresponding to WFK file of Abinit. Returned by 
        `FortranFile`.
    WCF : class, default=None
        Instance of `class WAVECARFILE`.
    prefix : str, default=None
        Prefix used for Quantum Espresso calculations or seedname of Wannier90 
        files.
    kptxml : default=None
        `Element` object (see `ElementTree XML API` ) corresponding to a k-point.
    flag : int, default=-1
        When parsing WFK file (Abinit), info for all k-points is read, but 
        stored only for k-points whose index is matches `flag`.
    usepaw : int, default=None
        Only used for Abinit. 1 if pseudopotentials are PAW, 0 otherwise. When 
        `usepaw` is 0, normalization of wave-functions is checked.
    eigenval : array, default=None
        Contains all energy-levels in a particular k-point.
    spin_channel : str, default=None
        Selection of the spin-channel. 'up' for spin-up, 'dw' for spin-down.
        Only applied in the interface to Quantum Espresso.
    IBstartE : int, default=0
        Only used with Quantum Espresso. Index of first band in particular spin 
        channel. If `spin_channel` is 'dw', `IBstartE` is equal to the number of 
        bands in spin-up channel.
    
    Attributes
    ----------
    spinor : bool
        `True` if wave-functions are spinors, `False` if they are scalars.
    ik0 : int
        Index of the k-point, starting the count from 1.
    Nband : int
        Number of bands whose traces should be calculated.
    RecLattice : array, shape=(3,3)
        Each row contains the cartesian coordinates of a basis vector forming 
        the unit-cell in reciprocal space.
    WF : array
        Coefficients of wave-functions in the plane-wave expansion. A row for 
        each wave-function, a column for each plane-wave.
    igall : array
        Returned by `sortIG`.
        Every column corresponds to a plane-wave of energy smaller than 
        `Ecut`. The number of rows is 6: the first 3 contain direct 
        coordinates of the plane-wave, the fourth row stores indices needed
        to short plane-waves based on energy (ascending order). Fitfth 
        (sixth) row contains the index of the first (last) plane-wave with 
        the same energy as the plane-wave of the current column.
    SG : class
        Instance of `SpaceGroup`.
    K : array, shape=(3,)
        Direct coordinates of the k-point.
    Energy : array
        Energy-levels of bands whose traces should be calculated.
    upper : float
        Energy of the first band above the set of bands whose traces should be 
        calculated. It will be set to `numpy.NaN` if the last band matches the 
        last band in the DFT calculation (default `IBend`).

    """
    
    # creates attribute symmetries, if it was not created before
    @LazyProperty
    def symmetries(self):
        """
        Sets the attribute `Kpoint.symmetries` to a dictionary. Works as a 
        lazy-property.

        Returns
        -------
        symmetries : dict
            Each key is an instance of `class` `SymmetryOperation` corresponding 
            to an operation in the little-(co)group and the attached value is an 
            array with the traces of the operation.
    
        Notes
        -----
        For more about `lazy-property`, check the documentation `here <https://pypi.org/project/lazy-property/>`_ .
        """
        symmetries = {}
        #        print ("calculating symmetry eigenvalues for E={0}, WF={1} SG={2}".format(self.Energy,self.WF.shape,self.SG) )
        if not (self.SG is None):
            for symop in self.SG.symmetries:
                try:
                    symmetries[symop] = symm_eigenvalues(
                        self.K,
                        self.RecLattice,
                        self.WF,
                        self.ig,
                        symop.rotation,
                        symop.spinor_rotation,
                        symop.translation,
                        self.spinor,
                    )
                except NotSymmetryError as err:
                    pass  # print  ( err )
        return symmetries

    def __init__(
        self,
        ik,
        NBin,
        IBstart,
        IBend,
        Ecut,
        Ecut0,
        RecLattice,
        SG=None,
        spinor=None,
        code="vasp",
        kpt=None,
        npw_=None,
        fWFK=None,
        WCF=None,
        prefix=None,
        kptxml=None,
        flag=-1,
        usepaw=0,
        eigenval=None,
        spin_channel=None,
        IBstartE=0
    ):
        self.spinor = spinor
        self.ik0 = ik + 1  # the index in the WAVECAR (count start from 1)
        self.Nband = IBend - IBstart
        #        self.n=np.arange(IBstart,IBend)+1
        self.RecLattice = RecLattice

        if code.lower() == "vasp":
            self.WF, self.ig = self.__init_vasp(
                WCF, ik, NBin, IBstart, IBend, Ecut, Ecut0
            )
        elif code.lower() == "abinit":
            self.WF, self.ig = self.__init_abinit(
                fWFK,
                ik,
                NBin,
                IBstart,
                IBend,
                Ecut,
                Ecut0,
                kpt=kpt,
                npw_=npw_,
                flag=flag,
                usepaw=usepaw,
            )
        elif code.lower() == "espresso":
            self.WF, self.ig = self.__init_espresso(
                prefix, ik, IBstart, IBend, Ecut, Ecut0, kptxml=kptxml,
                spin_channel=spin_channel,IBstartE=IBstartE
            )
        elif code.lower() == "wannier":
            self.WF, self.ig = self.__init_wannier(
                NBin, IBstart, IBend, Ecut, kpt=kpt, eigenval=eigenval
            )
        else:
            raise RuntimeError("unknown code : {}".format(code))

        self.WF /= (
            np.sqrt(np.abs(np.einsum("ij,ij->i", self.WF.conj(), self.WF)))
        ).reshape(self.Nband, 1)
        self.SG = SG

    #        self.__calc_sym_eigenvalues()
    #        print("WF=\n",WF)

    def copy_sub(self, E, WF):
        """
        Create an instance of class `Kpoint` for a restricted set of states.

        Parameters
        ----------
        E : array
            Energy-levels of states.
        WF : array
            Coefficients of the plane-wave expansion of wave-functions. Each row 
            corresponds to a wave-function, each row to a plane-wave.

        Returns
        -------
        other : class
            Instance of `Kpoints` corresponding to the group of states passed. 
            They are shorted by energy-levels.
        """
        #        print ("making a subspace with E={0}\n WF = {1}".format(E,WF.shape))
        other = copy.copy(self) # copy of whose class
        sortE = np.argsort(E)
        other.Energy = E[sortE]
        other.WF = WF[sortE]
        other.Nband = len(E)
        # other.__calc_sym_eigenvalues()
        #        print ( self.Energy,other.Energy)
        #        print ( self.WF.shape, other.WF.shape)
        #        other.write_characters()
        #        print ("self overlap:\n",self.overlap(self))
        return other

    def unfold(self, supercell, kptPBZ, degen_thresh=1e-4):
        """
        Unfolds a kpoint of a supercell onto the point of the primitive cell 
        `kptPBZ`.

        Parameters
        ----------
        supercell
        kptPBZ
        degen_thresh : float, default=1e-4

        Returns
        -------
        array
            It contains 2 elements (5 with SOC): E , weight , Sx , Sy , Sz
        """
        if not is_round(kptPBZ.dot(supercell.T) - self.K, prec=1e-5):
            raise RuntimeError(
                "unable to unfold {} to {}, withsupercell={}".format(
                    self.K, kptPBZ, supercell
                )
            )
        g_shift = kptPBZ - self.K.dot(np.linalg.inv(supercell.T))
        #        print ("g_shift={}".format(g_shift))
        selectG = np.array(
            np.where(
                [
                    is_round(dg, prec=1e-4)
                    for dg in (self.ig[:3].T.dot(np.linalg.inv(supercell.T)) - g_shift)
                ]
            )[0]
        )
        #        print ("unfolding {} to {}, selecting {} of {} g-vectors \n".format(self.K,kptPBZ,len(selectG),self.ig.shape[1],selectG,self.ig.T))
        if self.spinor:
            selectG = np.hstack((selectG, selectG + self.NG))
        WF = self.WF[:, selectG]
        result = []
        for b1, b2, E, matrices in self.get_rho_spin(degen_thresh):
            proj = np.array(
                [
                    [WF[i].conj().dot(WF[j]) for j in range(b1, b2)]
                    for i in range(b1, b2)
                ]
            )
            result.append([E,] + [np.trace(proj.dot(M)).real for M in matrices])
        return np.array(result)

    def get_rho_spin(self, degen_thresh=1e-4):
        if not hasattr(self, "rho_spin"):
            self.rho_spin = {}
        if degen_thresh not in self.rho_spin:
            self.rho_spin[degen_thresh] = self.__eval_rho_spin(degen_thresh)
        return self.rho_spin[degen_thresh]

    @property
    def NG(self):
        """Getter for the number of plane-waves in current k-point"""
        return self.ig.shape[0]

    def __eval_rho_spin(self, degen_thresh):
        borders = np.hstack(
            [
                [0],
                np.where(self.Energy[1:] - self.Energy[:-1] > degen_thresh)[0] + 1,
                [self.Nband],
            ]
        )
        result = []
        for b1, b2 in zip(borders, borders[1:]):
            E = self.Energy[b1:b2].mean()
            W = np.array(
                [
                    [self.WF[i].conj().dot(self.WF[j]) for j in range(b1, b2)]
                    for i in range(b1, b2)
                ]
            )
            if self.spinor:
                ng = self.NG
                Smatrix = [
                    [
                        np.array(
                            [
                                [
                                    self.WF[i, ng * s : ng * (s + 1)]
                                    .conj()
                                    .dot(self.WF[j, ng * t : ng * (t + 1)])
                                    for j in range(b1, b2)
                                ]
                                for i in range(b1, b2)
                            ]
                        )  # band indices
                        for t in (0, 1)
                    ]
                    for s in (0, 1)
                ]  # spin indices
                Sx = Smatrix[0][1] + Smatrix[1][0]
                Sy = 1j * (-Smatrix[0][1] + Smatrix[1][0])
                Sz = Smatrix[0][0] - Smatrix[1][1]
                result.append((b1, b2, E, (W, Sx, Sy, Sz)))
            else:
                result.append((b1, b2, E, (W,)))
        return result

    def Separate(self, symop, degen_thresh=1e-5, groupKramers=True):
        """
        Separate the band structure in a particular k-point according to the 
        eigenvalues of a symmetry operation.

        Parameters
        ----------
        isymop : int
            Index of symmetry used for the separation.
        degen_thresh : float, default=1e-5
            Energy threshold used to determine degeneracy of energy-levels.
        groupKramers : bool, default=True
            If `True`, states will be coupled by pairs of Kramers.

        Returns
        -------
        subspaces : dict
            Each key is an eigenvalue of the symmetry operation and the
            corresponding value is an instance of `class` `Kpoint` for the 
            states with that eigenvalue.
        """
        borders = np.hstack(
            [
                [0],
                np.where(self.Energy[1:] - self.Energy[:-1] > degen_thresh)[0] + 1,
                [self.Nband],
            ]
        )
        S = symm_matrix(
            self.K,
            self.RecLattice,
            self.WF,
            self.ig,
            symop.rotation,
            symop.spinor_rotation,
            symop.translation,
            self.spinor,
        )
        # check orthogonality
        S1 = self.WF.conj().dot(self.WF.T)
        check = np.max(abs(S1 - np.eye(S1.shape[0])))
        if check > 1e-5:
            print(
                "orthogonality (largest of diag. <psi_nk|psi_mk>): {0:7.5} > 1e-5   \n".format(
                    check
                )
            )
        #        print ("symmetry matrix \n",shortS)
        eigenvalues = []
        eigenvectors = []
        Eloc = []

        def short(A):
            """
            Format array to print it.            
            
            Parameters
            ----------
            A : array
                Matrix that should be printed.
                
            Returns
            -------
            str
                Description of the matrix. Ready to be printed.
            """
            return "".join(
                "   ".join("{0:+5.2f} {1:+5.2f}".format(x.real, x.imag) for x in a)
                + "\n"
                for a in A
            )

        # check that S is block-diagonal
        Sblock = np.copy(S)
        for b1, b2 in zip(borders, borders[1:]):
            Sblock[b1:b2, b1:b2] = 0
        check = np.max(abs(Sblock))
        if check > 0.1:
            print("WARNING: off-block:  \n", check)
            print(short(Sblock))

        # calculate eigenvalues and eigenvectors in each block
        for b1, b2 in zip(borders, borders[1:]):
            W, V = la.eig(S[b1:b2, b1:b2])
            #            print (b1,b2,"symmetry submatrix \n",short(S[b1:b2,b1:b2]))
            for w, v in zip(W, V.T):
                eigenvalues.append(w)
                Eloc.append(self.Energy[b1:b2].mean())
                eigenvectors.append(
                    np.hstack((np.zeros(b1), v, np.zeros(self.Nband - b2)))
                )
        w = np.array(eigenvalues)
        v = np.array(eigenvectors).T # each col an eigenvector
        Eloc = np.array(Eloc)

        #        print ("eigenvalues:",w)
        #        print ("eigenvectors:\n",v)
        #        print ("Eloc:\n",Eloc)
        if np.abs((np.abs(w) - 1.0)).max() > 1e-4:
            print("WARNING : some eigenvalues are not unitary :{0} ".format(w))
        if np.abs((np.abs(w) - 1.0)).max() > 3e-1:
            raise RuntimeError(" some eigenvalues are not unitary :{0} ".format(w))
        w /= np.abs(w)
        nb = len(w)

        subspaces = {}

        if groupKramers:
            w1 = np.argsort(np.real(w))
            w = w[w1]
            v = v[:, w1]
            Eloc = Eloc[w1]
            borders = np.hstack(
                ([0], np.where((w[1:] - w[:-1]) > 0.05)[0] + 1, [len(w)])
            )
            if len(borders) > 0:
                for b1, b2 in zip(borders, borders[1:]):
                    v1 = v[:, b1:b2]
                    subspaces[w[b1:b2].mean()] = self.copy_sub(
                        E=Eloc[b1:b2], WF=v1.T.dot(self.WF)
                    )
            else:
                v1 = v
                subspaces[w.mean()] = self.copy_sub(E=Eloc, WF=v1.T.dot(self.WF))
        else:
            
            w1 = np.argsort(np.angle(w))
            w = w[w1]
            v = v[:, w1]
            Eloc = Eloc[w1]
            borders = np.where(abs(w - np.roll(w, 1)) > 0.1)[0]
            if len(borders) > 0:
                for b1, b2 in zip(borders, np.roll(borders, -1)):
                    v1 = np.roll(v, -b1, axis=1)[:, : (b2 - b1) % nb]
                    subspaces[np.roll(w, -b1)[: (b2 - b1) % nb].mean()] = self.copy_sub(
                        E=np.roll(Eloc, -b1)[: (b2 - b1) % nb], WF=v1.T.dot(self.WF)
                    )
            else:
                v1 = v
                subspaces[w.mean()] = self.copy_sub(E=Eloc, WF=v1.T.dot(self.WF))

        return subspaces

    def __init_vasp(self, WCF, ik, NBin, IBstart, IBend, Ecut, Ecut0):
        """
        Initialization for vasp. Read data and save it in attributes.

        Parameters
        ----------
        WCF : class
            Instance of `class` `WAVECARFILE`.
        ik : int
            Index of kpoint, starting count from 0.
        NBin : int
            Number of bands considered at every k-point in the DFT calculation.
        IBstart : int
            First band to be considered.
        IBend : int
            Last band to be considered.
        Ecut : float
            Plane-wave cutoff (in eV) to consider in the expansion of wave-functions.
            Will be set equal to `Ecut0` if input parameter `Ecut` was not set or 
            the value of this is negative or larger than `Ecut0`.
        Ecut0 : float
            Plane-wave cutoff (in eV) used for DFT calulations. Always read from 
            DFT files. Insignificant if `code`=`wannier90`.

        Returns
        -------
        WF : array
            `WF[i,j]` contains the coefficient corresponding to :math:`j^{th}`
            plane-wave in the expansion of the wave-function in :math:`i^{th}`
            band. Only plane-waves if energy smaller than `Ecut` are kept.
        ig : array
            Every column corresponds to a plane-wave of energy smaller than 
            `Ecut`. The number of rows is 6: the first 3 contain direct 
            coordinates of the plane-wave, the fourth row stores indices needed
            to short plane-waves based on energy (ascending order). Fitfth 
            (sixth) row contains the index of the first (last) groups of 
            plane-waves of identical energy.
        """
        r = WCF.record(2 + ik * (NBin + 1))
        # get the number of planewave coefficients. It should be even for spinor wavefunctions
        #    print (r)
        npw = int(r[0])
        if self.spinor:
            if npw != int(npw / 2) * 2:
                raise RuntimeError(
                    "odd number of coefs {0} for spinor wavefunctions".format(npw)
                )
        self.K = r[1:4]
        eigen = np.array(r[4 : 4 + NBin * 3]).reshape(NBin, 3)[:, 0]
        self.Energy = eigen[IBstart:IBend]
        try:
            self.upper = eigen[IBend]
        except BaseException:
            self.upper = np.NaN

        ig = calc_gvectors(
            self.K, self.RecLattice, Ecut0, npw, Ecut, spinor=self.spinor
        )
        selectG = np.hstack((ig[3], ig[3] + int(npw / 2))) if self.spinor else ig[3]
        WF = np.array(
            [
                WCF.record(3 + ik * (NBin + 1) + ib, npw, np.complex64)[selectG]
                for ib in range(IBstart, IBend)
            ]
        )
        return WF, ig

    def __init_abinit(
        self,
        fWFK,
        ik,
        NBin,
        IBstart,
        IBend,
        Ecut,
        Ecut0,
        kpt,
        npw_,
        flag,
        usepaw,
    ):
        """
        Initialization for Abinit. Read data and store it in attibutes.

        Parameters
        ----------
        fWFK : file object
            File object corresponding to Abinit's WFK. Returned by `FortranFile`.
        ik : int
            Index of kpoint, starting count from 0.
        NBin : int
            Number of bands considered at every k-point in the DFT calculation.
        IBstart : int
            First band to be considered.
        IBend : int, default=None
            Last band to be considered.
        Ecut : float
            Plane-wave cutoff (in eV) to consider in the expansion of wave-functions.
            Will be set equal to `Ecut0` if input parameter `Ecut` was not set or 
            the value of this is negative or larger than `Ecut0`.
        Ecut0 : float
            Plane-wave cutoff (in eV) used for DFT calulations. Always read from 
            DFT files. Insignificant if `code`=`wannier90`.
        kpt : list or array
            Direct coordinates of the k-point.
        npw_ : int
            Number of plane-waves considered in the expansion of wave-functions. 
        flag : int
            Index of the k-point, used when parsing WFK file (Abinit). Info is read 
            for all k-points, but stored only for k-points whose index is passed 
            through `flag`.
        usepaw : int
            Only used for Abinit. 1 if pseudopotentials are PAW, 0 otherwise. When 
            `usepaw`=0, normalization of wave-functions is checked.

        Returns
        -------
        array
            Contains the coefficients (same row-column formatting as argument 
            `CG`) of the expansion of wave-functions corresponding to 
            plane-waves of energy smaller than `Ecut`. Columns (plane-waves) 
            are shorted based on their energy, from smaller to larger. 
            Only plane-waves if energy smaller than `Ecut` are kept.
        array
            Every column corresponds to a plane-wave of energy smaller than 
            `Ecut`. The number of rows is 6: the first 3 contain direct 
            coordinates of the plane-wave, the third row stores indices needed
            to short plane-waves based on energy (ascending order). Fitfth 
            (sixth) row contains the index of the first (last) plane-wave with 
            the same energy as the plane-wave of the current column.
        """
        assert not (kpt is None)
        self.K = kpt
        print("reading k-point", ik)
        # we need to skip lines in fWFK until we reach the lines of ik
        while flag < ik:
            record = record_abinit(fWFK, "3i4")  # [0]
            npw, nspinor_loc, nband_loc = record
            kg = record_abinit(fWFK, "({npw},3)i4".format(npw=npw))  # [0]
            eigen, occ = fWFK.read_record(
                "{nband}f8,{nband}f8".format(nband=nband_loc)
            )[0]
            nspinor = 2 if self.spinor else 1
            CG = np.zeros((IBend - IBstart, npw * nspinor), dtype=complex)
            for iband in range(nband_loc):
                cg_tmp = record_abinit(fWFK, "{0}f8".format(2 * npw * nspinor))  # [0]
                if iband >= IBstart and iband < IBend:
                    CG[iband - IBstart] = cg_tmp[0::2] + 1.0j * cg_tmp[1::2]
            flag += 1

        # now, we have kept in npw,nspinor_loc,naband_loc,eigen,occ,cg_tmp the
        # info of the k-point labeled by ik
        assert npw == npw_
        assert nband_loc == NBin
        assert (nspinor_loc == 2 and self.spinor) or (
            nspinor_loc == 1 and not self.spinor
        )

        if usepaw == 0:
            assert (
                np.max(np.abs(CG.conj().dot(CG.T) - np.eye(IBend - IBstart))) < 1e-10
            )  # check orthonormality

        self.Energy = eigen[IBstart:IBend] * Hartree_eV
        try:
            self.upper = eigen[IBend] * Hartree_eV
        except BaseException:
            self.upper = np.NaN

        return sortIG(self.ik0, kg, kpt, CG, self.RecLattice, Ecut0, Ecut, self.spinor)

    def __init_wannier(self, NBin, IBstart, IBend, Ecut, kpt, eigenval):
        """
        Initialization for wannier90. Read info and store it in attributes.
       
        Parameters
        ----------
        NBin : int
            Number of bands considered at every k-point in the DFT calculation.
        IBstart : int
            First band to be considered.
        IBend : int, default=None
            Last band to be considered.
        Ecut : float
            Plane-wave cutoff (in eV) to consider in the expansion of wave-functions.
            Will be set equal to `Ecut0` if input parameter `Ecut` was not set or 
            the value of this is negative or larger than `Ecut0`.
        kpt : list or array
            Direct coordinates of the k-point.
        eigenval : array, default=None
            Contains all energy-levels in a particular k-point.

        Returns
        -------
        WF : array
            `WF[i,j]` contains the coefficient corresponding to :math:`j^{th}`
            plane-wave in the expansion of the wave-function in :math:`i^{th}`
            band. Only plane-waves if energy smaller than `Ecut` are kept.
        ig : array
            Every column corresponds to a plane-wave of energy smaller than 
            `Ecut`. The number of rows is 6: the first 3 contain direct 
            coordinates of the plane-wave, the fourth row stores indices needed
            to short plane-waves based on energy (ascending order). Fitfth 
            (sixth) row contains the index of the first (last) groups of 
            plane-waves of identical energy.
        """
        self.K = np.array(kpt, dtype=float)
        self.Energy = eigenval[IBstart:IBend]
        fname = "UNK{:05d}.{}".format(self.ik0, "NC" if self.spinor else "1")
        fUNK = FF(fname, "r")
        ngx, ngy, ngz, ik, nbnd = record_abinit(fUNK, "i4,i4,i4,i4,i4")[0]
        ngtot = ngx * ngy * ngz
        if ik != self.ik0:
            raise RuntimeError(
                "file {} contains point number {}, expected {}".format(
                    fname, ik, self.ik0
                )
            )
        if nbnd != NBin:
            raise RuntimeError(
                "file {} contains {} bands , expected {}".format(fname, nbnd, NBin)
            )
        nspinor = 2 if self.spinor else 1

        try:
            self.upper = eigenval[IBend]
        except BaseException:
            self.upper = np.NaN

        ig = calc_gvectors(
            self.K,
            self.RecLattice,
            Ecut,
            spinor=self.spinor,
            nplanemax=np.max([ngx, ngy, ngz]) // 2,
        )

        selectG = tuple(ig[0:3])

        def _readWF_1(skip=False):
            """
            Parse coefficients of a wave-function corresponding to one element
            of the spinor.

            Parameters
            ----------
            skip : bool, default=False
                Read coefficients but do not return them.
            
            Returns
            -------
            array
                Coefficients of the plane-wave expansion.
            """
            cg_tmp = record_abinit(fUNK, "{}f8".format(ngtot * 2))
            if skip:
                return np.array([0], dtype=complex)
            cg_tmp = (cg_tmp[0::2] + 1.0j * cg_tmp[1::2]).reshape(
                (ngx, ngy, ngz), order="F"
            )
            cg_tmp = np.fft.fftn(cg_tmp)
            return cg_tmp[selectG]

        def _readWF(skip=False):
            """
            Read and return the coefficients of the plane-wave expansion of a 
            wave-function.

            Parameters
            ----------
            skip : bool, default=False
                Read coefficients but do not return them.

            Returns
            -------
            array
                Coefficients of the plane-wave expansion.
            """
            return np.hstack([_readWF_1(skip) for i in range(nspinor)])

        for ib in range(IBstart):
            _readWF(skip=True)
        WF = np.array([_readWF(skip=False) for ib in range(IBend - IBstart)])
        return WF, ig

    def __init_espresso(
        self, prefix, ik, IBstart, IBend, Ecut, Ecut0, kptxml,
           spin_channel=None,IBstartE=0
    ):
        """
        Initialization QE. Read info and store it in attributes.

        Parameters
        ----------
        prefix : str
            Prefix used for Quantum Espresso calculations or seedname of 
            Wannier90 files.
        ik : int
            Index of kpoint, starting count from 0.
        IBstart : int, default=None
            First band to be considered.
        IBend : int, default=None
            Last band to be considered.
        Ecut : float
            Plane-wave cutoff (in eV) to consider in the expansion of 
            wave-functions. Will be set equal to `Ecut0` if input parameter 
            `Ecut` was not set or the value of this is negative or larger than 
            `Ecut0`.
        Ecut0 : float
            Plane-wave cutoff (in eV) used for DFT calulations. Always read from 
            DFT files. Insignificant if `code`=`wannier90`.
        kptxml
            `Element` object (see `ElementTree XML API`) corresponding to a 
            k-point.
        spin_channel : str
            Selection of the spin-channel. 'up' for spin-up, 'dw' for spin-down.
        IBstartE : int
            Only used with Quantum Espresso. Index of first band in particular 
            spin channel. If `spin_channel`='dw', `IBstartE` is equal to the 
            number of bands in spin-up channel.
        
        Returns
        -------
        array
            Contains the coefficients (same row-column formatting as argument 
            `CG`) of the expansion of wave-functions corresponding to 
            plane-waves of energy smaller than `Ecut`. Columns (plane-waves) 
            are shorted based on their energy, from smaller to larger. 
            Only plane-waves if energy smaller than `Ecut` are kept.
        array
            Every column corresponds to a plane-wave of energy smaller than 
            `Ecut`. The number of rows is 6: the first 3 contain direct 
            coordinates of the plane-wave, the third row stores indices needed
            to short plane-waves based on energy (ascending order). Fitfth 
            (sixth) row contains the index of the first (last) plane-wave with 
            the same energy as the plane-wave of the current column.
        """
        self.K = np.array(kptxml.find("k_point").text.split(), dtype=float)

        eigen = np.array(kptxml.find("eigenvalues").text.split(), dtype=float)

        self.Energy=eigen[IBstartE+IBstart:IBstartE+IBend]*Hartree_eV
        try:
            self.upper=eigen[IBstartE+IBend]*Hartree_eV
        except:
            self.upper = np.NaN


        npw = int(kptxml.find("npw").text)
        #        kg= np.random.randint(100,size=(npw,3))-50
        npwtot = npw * (2 if self.spinor else 1)
        CG = np.zeros((IBend - IBstart, npwtot), dtype=complex)
        wfcname="wfc{}{}".format({None:"","dw":"dw","up":"up"}[spin_channel],ik+1)
        try:
            fWFC=FF("{}.save/{}.dat".format(prefix,wfcname.lower()),"r")
        except FileNotFoundError:
            fWFC=FF("{}.save/{}.dat".format(prefix,wfcname.upper()),"r")

        rec = record_abinit(fWFC, "i4,3f8,i4,i4,f8")[0]
        ik, xk, ispin, gamma_only, scalef = rec
        #        xk/=bohr
        #        xk=xk.dot(np.linalg.inv(RecLattice))

        rec = record_abinit(fWFC, "4i4")
        #        print ('rec=',rec)
        ngw, igwx, npol, nbnd = rec

        rec = record_abinit(fWFC, "(3,3)f8")
        #        print ('rec=',rec)
        B = np.array(rec)
        #        print (np.mean(B/RecLattice))
        self.K = xk.dot(np.linalg.inv(B))

        rec = record_abinit(fWFC, "({},3)i4".format(igwx))
        #        print ('rec=',rec)
        kg = np.array(rec)
        #        print (np.mean(B/RecLattice))
        #        print ("k-point {0}: {1}/{2}={3}".format(ik, self.K,xk,self.K/xk))
        #        print ("k-point {0}: {1}".format(ik,self.K ))

        for ib in range(IBend):
            cg_tmp = record_abinit(fWFC, "{}f8".format(npwtot * 2))
            if ib >= IBstart:
                CG[ib - IBstart] = cg_tmp[0::2] + 1.0j * cg_tmp[1::2]

        return sortIG(self.ik0, kg, self.K, CG, B, Ecut0, Ecut, self.spinor)
<<<<<<< HEAD

=======
>>>>>>> aa574632

    def write_characters(
        self,
        degen_thresh=1e-8,
        irreptable=None,
        symmetries=None,
        preline="",
        efermi=0.0,
        plotFile=None,
        kpl="",
    ):
        """
        Calculate traces and determine and print irreps in a k-point. Write them 
        in files passed as `plotFile` (for plotting) and `irreps.dat`. Also 
        calculates and prints the number of band-inversions.

        Parameters
        ----------
        degen_thresh : float, default=1e-8
            Threshold energy used to decide whether wave-functions are
            degenerate in energy.
        irreptable : dict, default=None
            Returned by method `get_irreps_from_table` of class `SpaceGroup`. 
            Each key is the label of an irrep, each value another `dict`. Keys 
            of every secondary `dict` are indices of symmetries (starting from 
            1 and following order of operations as returned by `spglib`) and 
            values are traces of symmetries.
        symmetries : list, default=None
            Index of symmetry operations whose traces will be printed. 
        preline : str, default=''
            Characters to write before labels of irreps in file `irreps.dat`.
        efermi : float, default=0.0
            Fermi-energy. Used as origin for energy-levels.
        plotFile : file object, default=None
            File in which energy-levels and corresponding irreps will be written 
            to later place irreps in a band structure plot.
        kpl : float, default=''
            Length accumulated until the k-point. Can be used to locate irreps 
            in the x-axis of a band structure plot.

        Returns
        -------
        int
            Number of inversion-odd states.
        float
            Last energy-level within the considered range of states.
        float
            First energy-level above the range of considered bands. If the last 
            band in the range of considered bands coincides with the last band 
            calculated by DFT, it will be set to `numpy.NaN`.
        """
        if symmetries is None:
            sym = {s.ind: s for s in self.symmetries}
        else:
            sym = {s.ind: s for s in self.symmetries if s.ind in symmetries}

        char = np.vstack([self.symmetries[sym[i]] for i in sorted(sym)])
        borders = np.hstack(
            [
                [0],
                np.where(self.Energy[1:] - self.Energy[:-1] > degen_thresh)[0] + 1,
                [self.Nband],
            ]
        )
        Nirrep = np.linalg.norm(char.sum(axis=1)) ** 2 / char.shape[0]
        if abs(Nirrep - round(Nirrep)) > 1e-2:
            print("WARNING - non-integer number of irreps : {0}".format(Nirrep))
        Nirrep = int(round(Nirrep))
        char = np.array(
            [char[:, start:end].sum(axis=1) for start, end in zip(borders, borders[1:])]
        )

        #        print(" char ",char.shape,"\n",char)
        writeimaginary = np.abs(char.imag).max() > 1e-4

        s1 = " " * 4 if writeimaginary else ""

        E = np.array(
            [self.Energy[start:end].mean() for start, end in zip(borders, borders[1:])]
        )
        dim = np.array([end - start for start, end in zip(borders, borders[1:])])
        if irreptable is None:
            irreps = ["None"] * (len(borders) - 1)
        else:
            try:
                # irreps is a list. Each element is a dict corresponding to a 
                # group of degen. states. Every key is an irrep and its value 
                # the multiplicity of the irrep in the rep. of degen. states
                irreps = [
                    {
                        ir: np.array(
                            [irreptable[ir][sym.ind] for sym in self.symmetries]
                        ).dot(ch.conj())
                        / len(ch)
                        for ir in irreptable
                    }
                    for ch in char
                ]
            except KeyError as ke:
                print(ke)
                print("irreptable:", irreptable)
                print([sym.ind for sym in self.symmetries])
                raise ke
            # generate str describing irrep corresponding to sets of states
            irreps = [
                ", ".join(
                    ir
                    + "({0:.5}".format(irr[ir].real)
                    + (
                        "{0:+.5f}i".format(irr[ir].imag)
                        if abs(irr[ir].imag) > 1e-4
                        else ""
                    )
                    + ")"
                    for ir in irr # irreps of little-group
                    if abs(irr[ir]) > 1e-3 # check multiplicity
                )
                for irr in irreps # group of degen. states
            ]
        #            irreps=[ "None" ]*(len(borders)-1)
        irreplen = max(len(irr) for irr in irreps) # len of largest line
        if irreplen % 2 == 1:
            irreplen += 1
        s2 = " " * int(irreplen / 2 - 3)
        print(
            "\n\nk-point {0:3d} :{1} \n number of irreps = {2}".format(
                self.ik0, self.K, Nirrep
            )
        )
        print("   Energy  | multiplicity |{0} irreps {0}| sym. operations  ".format(s2))
        print(
            "           |              |{0}        {0}| ".format(s2),
            " ".join(s1 + "{0:4d}    ".format(i) + s1 for i in sorted(sym)),
        )
        print(
            "\n".join(
                (" {0:8.4f}  |    {1:5d}     | {2:" + str(irreplen) + "s} |").format(
                    e - efermi, d, ir
                )
                + " ".join(
                    "{0:8.4f}".format(c.real)
                    + ("{0:+7.4f}j".format(c.imag) if writeimaginary else "")
                    for c in ch
                )
                for e, d, ir, ch in zip(E, dim, irreps, char)
            )
        )

        if plotFile is not None:
            plotFile.write(
                (
                    "\n".join(
                        ("{2:8.4f}   {0:8.4f}      {1:5d}   ").format(
                            e - efermi, d, kpl
                        )
                        + " ".join(
                            "{0:8.4f}".format(c.real)
                            + ("{0:+7.4f}j".format(c.imag) if writeimaginary else "")
                            for c in ch
                        )
                        for e, d, ch in zip(E, dim, char)
                    )
                )
                + "\n\n"
            )

        isyminv = None
        for s in sym:
            if (
                sum(abs(sym[s].translation)) < 1e-6
                and abs(sym[s].rotation + np.eye(3)).sum() < 1e-6
            ):
                isyminv = s
        if isyminv is None:
            print("no inversion")
            NBANDINV = 0
        else:
            print("inversion is #", isyminv)
            NBANDINV = int(round(sum(1 - self.symmetries[sym[isyminv]].real) / 2))
            if self.spinor:
                print("number of inversions-odd Kramers pairs : ", int(NBANDINV / 2))
            else:
                print("number of inversions-odd states : ", NBANDINV)
            print("Gap with upper bands : ", self.upper - self.Energy[-1])

        firrep = open("irreps.dat", "a")
        for e, ir in zip(E, irreps):
            for irrep in ir.split(","):
                try:
                    weight = abs(compstr(irrep.split("(")[1].strip(")")))
                    if weight > 0.3:
                        firrep.write(
                            preline
                            + " {0:10s} ".format(irrep.split("(")[0])
                            + "  {0:10.5f}\n".format(e - efermi)
                        )
                except IndexError:
                    pass

        return NBANDINV, self.Energy[-1], self.upper

    def write_trace(self, degen_thresh=1e-8, symmetries=None, efermi=0.0):
        """
        Write in `trace.txt` the block corresponding to a single k-point.

        Parameters
        ----------
        degen_thresh : float, default=1e-8
            Threshold energy used to decide whether wave-functions are
            degenerate in energy.
        symmetries : list, default=None
            Index of symmetry operations whose traces will be printed. 
        efermi : float, default=0.0
            Fermi-energy. Used as origin for energy-levels. 

        Returns
        -------
        res : str
            Block to write in `trace.txt` with description of traces in a
            single k-point.
        """
        if symmetries is None:
            sym = {s.ind: s for s in self.symmetries}
        else:
            sym = {s.ind: s for s in self.symmetries if s.ind in symmetries}

        res = (
            "{0} \n"
            + " {1} \n"  # Number of symmetry operations of the little co-group of the 1st maximal k-vec. In the next line the position of each element of the point group in the list above.
            # For each band introduce a row with the followind data: (1) 1+number of bands below, (2) dimension (degeneracy) of the band,
            # (3) energy and eigenvalues (real part, imaginary part) for each symmetry operation of the little group (listed above).
        ).format(len(sym.keys()), "  ".join(str(x) for x in sym))

        char = np.vstack([self.symmetries[sym[i]] for i in sorted(sym)])
        borders = np.hstack(
            [
                [0],
                np.where(self.Energy[1:] - self.Energy[:-1] > degen_thresh)[0] + 1,
                [self.Nband],
            ]
        )
        char = np.array(
            [char[:, start:end].sum(axis=1) for start, end in zip(borders, borders[1:])]
        )

        E = np.array(
            [self.Energy[start:end].mean() for start, end in zip(borders, borders[1:])]
        )
        dim = np.array([end - start for start, end in zip(borders, borders[1:])])
        IB = np.cumsum(np.hstack(([0], dim[:-1]))) + 1
        res += (
            "\n".join(
                (" {ib:8d}  {d:8d}   {E:8.4f} ").format(E=e - efermi, d=d, ib=ib)
                + "  ".join("{0:10.6f}   {1:10.6f} ".format(c.real, c.imag) for c in ch)
                for e, d, ib, ch in zip(E, dim, IB, char)
            )
            + "\n"
        )

        return res

    def write_trace_all(self, degen_thresh=1e-8, symmetries=None, efermi=0.0, kpline=0):
        """
        Generate a block describing energy-levels and traces in a k-point.

        Parameters
        ----------
        degen_thresh : float, default=1e-8
            Threshold energy used to decide whether wave-functions are
            degenerate in energy.
        symmetries : list, default=None
            Index of symmetry operations whose traces will be printed. 
        efermi : float, default=0.0
            Fermi-energy. Used as origin for energy-levels. 
        kpline : float, default=0
            Cumulative length of the path up to current k-point.

        Returns
        -------
        str
            Block with the description of energy-levels and traces in a k-point.
        """
        preline = "{0:10.6f}     {1:10.6f}  {2:10.6f}  {3:10.6f}  ".format(
            kpline, *tuple(self.K)
        )
        if symmetries is None:
            sym = {s.ind: s for s in self.symmetries}
        else:
            sym = {s.ind: s for s in self.symmetries if s.ind in symmetries}

        char0 = {i: self.symmetries[sym[i]] for i in sym}
        borders = np.hstack(
            [
                [0],
                np.where(self.Energy[1:] - self.Energy[:-1] > degen_thresh)[0] + 1,
                [self.Nband],
            ]
        )
        char = {
            i: np.array(
                [char0[i][start:end].sum() for start, end in zip(borders, borders[1:])]
            )
            for i in char0
        } # keys are indices of symmetries, values are arrays with traces
        E = np.array(
            [self.Energy[start:end].mean() for start, end in zip(borders, borders[1:])]
        )
        dim = np.array([end - start for start, end in zip(borders, borders[1:])])
        IB = np.cumsum(np.hstack(([0], dim[:-1]))) + 1
        res = (
            "\n".join(
                preline
                + (" {ib:8d}  {d:8d}   {E:8.4f} ").format(E=e - efermi, d=d, ib=ib)
                + "     ".join(
                    (
                        "{0:10.6f} {1:10.6f}".format(char[i][j].real, char[i][j].imag)
                        if i in char
                        else (" " * 7 + "X" * 3 + " " * 8 + "X" * 3)
                    )
                    for i in range(1, len(self.SG.symmetries) + 1)
                )
                for e, d, ib, j in zip(E, dim, IB, np.arange(len(dim)))
            )
            + "\n"
        )
        return res

    def overlap(self, other):
        """ 
        Calculates the overlap matrix of elements < u_m(k) | u_n(k+g) >.

        Parameters
        ----------
        other : class
            Instance of `Kpoints` corresponding to `k+g` (next k-point in path).

        Returns
        -------
        res : array
            Matrix of `complex` elements  < u_m(k) | u_n(k+g) >.
        """
        g = np.array((self.K - other.K).round(), dtype=int)
        igall = np.hstack((self.ig[:3], other.ig[:3] - g[:, None]))
        igmax = igall.max(axis=1)
        igmin = igall.min(axis=1)
        igsize = igmax - igmin + 1
        #        print (self.ig.T)
        #        print (igsize)
        res = np.zeros((self.Nband, other.Nband), dtype=complex)
        
        # short again coefficients of expansions
        for s in [0, 1] if self.spinor else [0]:
            WF1 = np.zeros((self.Nband, igsize[0], igsize[1], igsize[2]), dtype=complex)
            WF2 = np.zeros(
                (other.Nband, igsize[0], igsize[1], igsize[2]), dtype=complex
            )
            for i, ig in enumerate(self.ig.T):
                WF1[:, ig[0] - igmin[0], ig[1] - igmin[1], ig[2] - igmin[2]] = self.WF[
                    :, i + s * self.ig.shape[1]
                ]
            for i, ig in enumerate(other.ig[:3].T - g[None, :]):
                WF2[:, ig[0] - igmin[0], ig[1] - igmin[1], ig[2] - igmin[2]] = other.WF[
                    :, i + s * other.ig.shape[1]
                ]
            res += np.einsum("mabc,nabc->mn", WF1.conj(), WF2)
        #        return np.einsum("mabc,nabc->mn",WF1.conj(),WF2)
        #        return np.einsum("ma,na->mn",self.WF.conj(),other.WF)
        return res

    def getloc1(self, loc):
        gmax = abs(self.ig[:3]).max(axis=1)
        grid = [np.linspace(0.0, 1.0, 2 * gm + 1, False) for gm in gmax]
        print("grid:", grid)
        loc_grid = loc(
            grid[0][:, None, None], grid[1][None, :, None], grid[2][None, None, :]
        )
        print("loc=", loc, "loc_grid=\n", loc_grid)
        #        FFTgrid=np.zeros( (self.Nband,*(2*gmax+1)),dtype=complex )
        res = np.zeros(self.Nband)
        for s in [0, 1] if self.spinor else [0]:
            WF1 = np.zeros((self.Nband, *(2 * gmax + 1)), dtype=complex)
            for i, ig in enumerate(self.ig.T):
                WF1[:, ig[0], ig[1], ig[2]] = self.WF[:, i + s * self.ig.shape[1]]
            #            print ("wfsum",WF1.sum()," shape ",WF1.shape,loc_grid.shape)
            res += np.array(
                [
                    np.sum(np.abs(np.fft.ifftn(WF1[ib])) ** 2 * loc_grid).real
                    for ib in range(self.Nband)
                ]
            )
        print("    ", loc_grid.shape)
        return res * (np.prod(loc_grid.shape))

    def getloc(self, locs):
        return np.array([self.getloc1(loc) for loc in locs])<|MERGE_RESOLUTION|>--- conflicted
+++ resolved
@@ -890,10 +890,6 @@
                 CG[ib - IBstart] = cg_tmp[0::2] + 1.0j * cg_tmp[1::2]
 
         return sortIG(self.ik0, kg, self.K, CG, B, Ecut0, Ecut, self.spinor)
-<<<<<<< HEAD
-
-=======
->>>>>>> aa574632
 
     def write_characters(
         self,
